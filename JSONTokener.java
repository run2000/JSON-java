--- conflicted
+++ resolved
@@ -56,14 +56,7 @@
      * JSONObjects will be avoided by using a key pool to manage unique key
      * string objects. This is used by {@link #nextKey()}.
      */
-<<<<<<< HEAD
     private final Map<String, String> keyPool = new LRUHashMap<String, String>(keyPoolSize);
-=======
-    public JSONTokener(InputStream inputStream) {
-        this(new InputStreamReader(inputStream));
-    }
-
->>>>>>> 3080b8be
 
     /**
      * Terminating symbols for an unquoted key or value.
@@ -71,17 +64,9 @@
     private static final String UNQUOTED_DELIMITERS = ",:]}/\\\"[{;=#";
 
     /**
-<<<<<<< HEAD
      * Construct a JSONTokener from a Reader.
      *
      * @param reader     A reader.
-=======
-     * Back up one character. This provides a sort of lookahead capability,
-     * so that you can test for a digit or letter before attempting to parse
-     * the next number or identifier.
-     * @throws JSONException Thrown if trying to step back more than 1 step
-     *  or if already at the start of the string
->>>>>>> 3080b8be
      */
     public JSONTokener(Reader reader) {
         super(reader);
@@ -92,41 +77,12 @@
      * Construct a JSONTokener from an InputStream, using the default
      * character set.
      */
-<<<<<<< HEAD
     public JSONTokener(InputStream inputStream) {
         super(new InputStreamReader(inputStream));
-=======
-    public static int dehexchar(char c) {
-        if (c >= '0' && c <= '9') {
-            return c - '0';
-        }
-        if (c >= 'A' && c <= 'F') {
-            return c - ('A' - 10);
-        }
-        if (c >= 'a' && c <= 'f') {
-            return c - ('a' - 10);
-        }
-        return -1;
-    }
-
-    /**
-     * @return true if at the end of the file and we didn't step back
-     */
-    public boolean end() {
-        return this.eof && !this.usePrevious;
->>>>>>> 3080b8be
-    }
-
-    /**
-<<<<<<< HEAD
+    }
+
+    /**
      * Construct a JSONTokener from an InputStream and supplied Charset.
-=======
-     * Determine if the source string still contains characters that next()
-     * can consume.
-     * @return true if not yet at the end of the source.
-     * @throws JSONException thrown if there is an error stepping forward
-     *  or backward while checking for more data.
->>>>>>> 3080b8be
      */
     public JSONTokener(InputStream inputStream, Charset charset) {
         super(inputStream, charset);
@@ -135,51 +91,7 @@
     /**
      * Construct a JSONTokener from a string.
      *
-<<<<<<< HEAD
      * @param s     A source string.
-=======
-     * @return The next character, or 0 if past the end of the source string.
-     * @throws JSONException Thrown if there is an error reading the source string.
-     */
-    public char next() throws JSONException {
-        int c;
-        if (this.usePrevious) {
-            this.usePrevious = false;
-            c = this.previous;
-        } else {
-            try {
-                c = this.reader.read();
-            } catch (IOException exception) {
-                throw new JSONException(exception);
-            }
-
-            if (c <= 0) { // End of stream
-                this.eof = true;
-                c = 0;
-            }
-        }
-        this.index += 1;
-        if (this.previous == '\r') {
-            this.line += 1;
-            this.character = c == '\n' ? 0 : 1;
-        } else if (c == '\n') {
-            this.line += 1;
-            this.character = 0;
-        } else {
-            this.character += 1;
-        }
-        this.previous = (char) c;
-        return this.previous;
-    }
-
-
-    /**
-     * Consume the next character, and check that it matches a specified
-     * character.
-     * @param c The character to match.
-     * @return The character.
-     * @throws JSONException if the character does not match.
->>>>>>> 3080b8be
      */
     public JSONTokener(String s) {
         super(new StringReader(s));
@@ -308,21 +220,12 @@
 
 
     /**
-<<<<<<< HEAD
      * Get the next key. This would usually be a quoted String value.
      * Unquoted forms are also allowed.
      *
      * @throws JSONException If syntax error.
      *
      * @return An object.
-=======
-     * Get the text up but not including the specified character or the
-     * end of line, whichever comes first.
-     * @param  delimiter A delimiter character.
-     * @return   A string.
-     * @throws JSONException Thrown if there is an error while searching
-     *  for the delimiter
->>>>>>> 3080b8be
      */
     public String nextKey() throws JSONException {
         char c = this.nextClean();
@@ -364,20 +267,11 @@
     }
 
     /**
-<<<<<<< HEAD
      * Add the given key to the key pool, if necessary, and return the
      * canonical key.
      *
      * @param key the key to be pooled
      * @return the canonical key
-=======
-     * Get the text up but not including one of the specified delimiter
-     * characters or the end of line, whichever comes first.
-     * @param delimiters A set of delimiter characters.
-     * @return A string, trimmed.
-     * @throws JSONException Thrown if there is an error while searching
-     *  for the delimiter
->>>>>>> 3080b8be
      */
     protected String pooledKey(String key) {
         String pooled = keyPool.get(key);
@@ -436,45 +330,7 @@
     }
 
     /**
-<<<<<<< HEAD
      * Make a printable string of this Scanner.
-=======
-     * Skip characters until the next character is the requested character.
-     * If the requested character is not found, no characters are skipped.
-     * @param to A character to skip to.
-     * @return The requested character, or zero if the requested character
-     * is not found.
-     * @throws JSONException Thrown if there is an error while searching
-     *  for the to character
-     */
-    public char skipTo(char to) throws JSONException {
-        char c;
-        try {
-            long startIndex = this.index;
-            long startCharacter = this.character;
-            long startLine = this.line;
-            this.reader.mark(1000000);
-            do {
-                c = this.next();
-                if (c == 0) {
-                    this.reader.reset();
-                    this.index = startIndex;
-                    this.character = startCharacter;
-                    this.line = startLine;
-                    return c;
-                }
-            } while (c != to);
-        } catch (IOException exception) {
-            throw new JSONException(exception);
-        }
-        this.back();
-        return c;
-    }
-
-
-    /**
-     * Make a JSONException to signal a syntax error.
->>>>>>> 3080b8be
      *
      * @return "JSONTokener at {index} [character {character} line {line}]"
      */
@@ -508,7 +364,6 @@
      * @author JSON.org
      * @version 2016-06-08
      */
-<<<<<<< HEAD
     public enum JSONToken {
         VALUE,
         START_ARRAY,
@@ -518,11 +373,5 @@
         KEY_SEPARATOR,
         VALUE_SEPARATOR,
         END
-=======
-    @Override
-    public String toString() {
-        return " at " + this.index + " [character " + this.character + " line " +
-            this.line + "]";
->>>>>>> 3080b8be
     }
 }