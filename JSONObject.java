package org.json;

/*
 Copyright (c) 2002 JSON.org

 Permission is hereby granted, free of charge, to any person obtaining a copy
 of this software and associated documentation files (the "Software"), to deal
 in the Software without restriction, including without limitation the rights
 to use, copy, modify, merge, publish, distribute, sublicense, and/or sell
 copies of the Software, and to permit persons to whom the Software is
 furnished to do so, subject to the following conditions:

 The above copyright notice and this permission notice shall be included in all
 copies or substantial portions of the Software.

 The Software shall be used for Good, not Evil.

 THE SOFTWARE IS PROVIDED "AS IS", WITHOUT WARRANTY OF ANY KIND, EXPRESS OR
 IMPLIED, INCLUDING BUT NOT LIMITED TO THE WARRANTIES OF MERCHANTABILITY,
 FITNESS FOR A PARTICULAR PURPOSE AND NONINFRINGEMENT. IN NO EVENT SHALL THE
 AUTHORS OR COPYRIGHT HOLDERS BE LIABLE FOR ANY CLAIM, DAMAGES OR OTHER
 LIABILITY, WHETHER IN AN ACTION OF CONTRACT, TORT OR OTHERWISE, ARISING FROM,
 OUT OF OR IN CONNECTION WITH THE SOFTWARE OR THE USE OR OTHER DEALINGS IN THE
 SOFTWARE.
 */

import org.json.JSONTokener.JSONToken;

import java.io.IOException;
import java.lang.reflect.Field;
import java.lang.reflect.Method;
import java.lang.reflect.Modifier;
import java.math.BigDecimal;
import java.math.BigInteger;
import java.util.Collection;
import java.util.Enumeration;
import java.util.HashMap;
import java.util.Iterator;
import java.util.Locale;
import java.util.Map;
import java.util.Map.Entry;
import java.util.ResourceBundle;
import java.util.Set;

/**
 * A JSONObject is an unordered collection of name/value pairs. Its external
 * form is a string wrapped in curly braces with colons between the names and
 * values, and commas between the values and names. The internal form is an
 * object having <code>get</code> and <code>opt</code> methods for accessing
 * the values by name, and <code>put</code> methods for adding or replacing
 * values by name. The values can be any of these types: <code>Boolean</code>,
 * <code>JSONArray</code>, <code>JSONObject</code>, <code>Number</code>,
 * <code>String</code>, or the <code>JSONObject.NULL</code> object. A
 * JSONObject constructor can be used to convert an external form JSON text
 * into an internal form whose values can be retrieved with the
 * <code>get</code> and <code>opt</code> methods, or to convert values into a
 * JSON text using the <code>put</code> and <code>toString</code> methods. A
 * <code>get</code> method returns a value if one can be found, and throws an
 * exception if one cannot be found. An <code>opt</code> method returns a
 * default value instead of throwing an exception, and so is useful for
 * obtaining optional values.
 * <p>
 * The generic <code>get()</code> and <code>opt()</code> methods return an
 * object, which you can cast or query for type. There are also typed
 * <code>get</code> and <code>opt</code> methods that do type checking and type
 * coercion for you. The opt methods differ from the get methods in that they
 * do not throw. Instead, they return a specified value, such as null.
 * <p>
 * The <code>put</code> methods add or replace values in an object. For
 * example,
 *
 * <pre>
 * myString = new JSONObject()
 *         .put(&quot;JSON&quot;, &quot;Hello, World!&quot;).toString();
 * </pre>
 *
 * produces the string <code>{"JSON": "Hello, World"}</code>.
 * <p>
 * The texts produced by the <code>toString</code> methods strictly conform to
 * the JSON syntax rules. The constructors are more forgiving in the texts they
 * will accept:
 * <ul>
 * <li>An extra <code>,</code>&nbsp;<small>(comma)</small> may appear just
 * before the closing brace.</li>
 * <li>Strings may be quoted with <code>'</code>&nbsp;<small>(single
 * quote)</small>.</li>
 * <li>Strings do not need to be quoted at all if they do not begin with a
 * quote or single quote, and if they do not contain leading or trailing
 * spaces, and if they do not contain any of these characters:
 * <code>{ } [ ] / \ : , = ; #</code> and if they do not look like numbers and
 * if they are not the reserved words <code>true</code>, <code>false</code>,
 * or <code>null</code>.</li>
 * <li>Keys can be followed by <code>=</code> or <code>=&gt;</code> as well as by
 * <code>:</code>.</li>
 * <li>Values can be followed by <code>;</code> <small>(semicolon)</small> as
 * well as by <code>,</code> <small>(comma)</small>.</li>
 * </ul>
 *
 * @author JSON.org
<<<<<<< HEAD
 * @version 2012-12-01
=======
 * @version 2016-07-28
>>>>>>> 288c9883
 */
public class JSONObject {
    /**
     * JSONObject.NULL is equivalent to the value that JavaScript calls null,
     * whilst Java's null is equivalent to the value that JavaScript calls
     * undefined.
     */
    private static final class Null {

        /**
         * There is only intended to be a single instance of the NULL object,
         * so the clone method returns itself.
         *
         * @return NULL.
         */
        @Override
        protected final Object clone() {
            return this;
        }

        /**
         * A Null object is equal to the null value and to itself.
         *
         * @param object
         *            An object to test for nullness.
         * @return true if the object parameter is the JSONObject.NULL object or
         *         null.
         */
        @Override
        public boolean equals(Object object) {
            return object == null || object == this;
        }

        /**
         * Get the "null" string value.
         *
         * @return The string "null".
         */
        @Override
        public String toString() {
            return "null";
        }
    }

    /**
     * The map where the JSONObject's properties are kept.
     */
    private final Map<String, Object> map;

    /**
     * It is sometimes more convenient and less ambiguous to have a
     * <code>NULL</code> object than to use Java's <code>null</code> value.
     * <code>JSONObject.NULL.equals(null)</code> returns <code>true</code>.
     * <code>JSONObject.NULL.toString()</code> returns <code>"null"</code>.
     */
    public static final Object NULL = new Null();

    /**
     * Construct an empty JSONObject.
     */
    public JSONObject() {
        this.map = new HashMap<String, Object>();
    }


    /**
     * Construct a JSONObject from a subset of another JSONObject. An array of
     * strings is used to identify the keys that should be copied. Missing keys
     * are ignored.
     *
     * @param jo
     *            A JSONObject.
     * @param names
     *            An array of strings.
     * @throws JSONException
     *            If a value is a non-finite number or if a name is duplicated.
     */
    public JSONObject(JSONObject jo, String[] names) {
        this();
        for (int i = 0; i < names.length; i += 1) {
            try {
                this.putOnce(names[i], jo.opt(names[i]));
            } catch (Exception ignore) {
            }
        }
    }

    /**
     * Construct a JSONObject from a JSONTokener.
     *
     * @param x
     *            A JSONTokener object containing the source string.
     * @throws JSONException
     *             If there is a syntax error in the source string or a
     *             duplicated key.
     */
    public JSONObject(JSONTokener x) throws JSONException {
        this();
        JSONToken c = x.nextTokenType();
        String key;

// Parse the start object
        if (c != JSONToken.START_OBJECT) {
            throw x.syntaxError("A JSONObject text must begin with '{'");
        }
        for (;;) {
// Parse the key
            c = x.nextTokenType();
            switch (c) {
                case END_OBJECT:
                    return;
                case VALUE:
                    x.back();
                    key = x.nextKey();
                    break;
                default:
                    throw x.syntaxError("A JSONObject text must end with '}'");
            }

// The key is followed by the key separator.
            c = x.nextTokenType();
            if (c == JSONToken.KEY_SEPARATOR) {
                this.putOnce(key, x.nextValue());
            } else {
                throw x.syntaxError("Expected a ':' after a key");
            }

// Pairs are separated by value separators.
            c = x.nextTokenType();
            switch (c) {
                case VALUE_SEPARATOR:
                    break;
                case END_OBJECT:
                    return;
                default:
                    throw x.syntaxError("Expected a ',' or '}'");
            }
        }
    }

    /**
     * Construct a JSONObject from a Map.
     *
     * @param map
     *            A map object that can be used to initialize the contents of
     *            the JSONObject.
     */
    public JSONObject(Map<?, ?> map) {
        this.map = new HashMap<String, Object>();
        if (map != null) {
<<<<<<< HEAD
            for (final Entry<?,?> e : map.entrySet()) {
=======
            for (final Entry<?, ?> e : map.entrySet()) {
>>>>>>> 288c9883
                final Object value = e.getValue();
                if (value != null) {
                    this.map.put(String.valueOf(e.getKey()), wrap(value));
                }
            }
        }
    }

    /**
     * Construct a JSONObject from an Object using bean getters. It reflects on
     * all of the public methods of the object. For each of the methods with no
     * parameters and a name starting with <code>"get"</code> or
     * <code>"is"</code> followed by an uppercase letter, the method is invoked,
     * and a key and the value returned from the getter method are put into the
     * new JSONObject.
     *
     * The key is formed by removing the <code>"get"</code> or <code>"is"</code>
     * prefix. If the second remaining character is not upper case, then the
     * first character is converted to lower case.
     *
     * For example, if an object has a method named <code>"getName"</code>, and
     * if the result of calling <code>object.getName()</code> is
     * <code>"Larry Fine"</code>, then the JSONObject will contain
     * <code>"name": "Larry Fine"</code>.
     *
     * @param bean
     *            An object that has getter methods that should be used to make
     *            a JSONObject.
     */
    public JSONObject(Object bean) {
        this();
        this.populateMap(bean);
    }

    /**
     * Construct a JSONObject from an Object, using reflection to find the
     * public members. The resulting JSONObject's keys will be the strings from
     * the names array, and the values will be the field values associated with
     * those keys in the object. If a key is not found or not visible, then it
     * will not be copied into the new JSONObject.
     *
     * @param object
     *            An object that has fields that should be used to make a
     *            JSONObject.
     * @param names
     *            An array of strings, the names of the fields to be obtained
     *            from the object.
     */
    public JSONObject(Object object, String names[]) {
        this();
        Class<?> c = object.getClass();
        for (int i = 0; i < names.length; i += 1) {
            String name = names[i];
            try {
                this.putOpt(name, c.getField(name).get(object));
            } catch (Exception ignore) {
            }
        }
    }

    /**
     * Construct a JSONObject from a source JSON text string. This is the most
     * commonly used JSONObject constructor.
     * <p>
     * This performs a lenient parse using the {@code JSONTokener} parser.
     * For a strict parse, use the {@code JSONStrictTokener} class.
     * </p>
     *
     * @param source
     *            A string beginning with <code>{</code>&nbsp;<small>(left
     *            brace)</small> and ending with <code>}</code>
     *            &nbsp;<small>(right brace)</small>.
     * @exception JSONException
     *                If there is a syntax error in the source string or a
     *                duplicated key.
     */
    public JSONObject(String source) throws JSONException {
        this(new JSONTokener(source));
    }

    /**
     * Construct a JSONObject from a ResourceBundle.
     *
     * @param baseName
     *            The ResourceBundle base name.
     * @param locale
     *            The Locale to load the ResourceBundle for.
     * @throws JSONException
     *             If any JSONExceptions are detected.
     */
    public JSONObject(String baseName, Locale locale) throws JSONException {
        this();
        ResourceBundle bundle = ResourceBundle.getBundle(baseName, locale,
                Thread.currentThread().getContextClassLoader());

// Iterate through the keys in the bundle.

        Enumeration<String> keys = bundle.getKeys();
        while (keys.hasMoreElements()) {
            String key = keys.nextElement();
            if (key != null) {

// Go through the path, ensuring that there is a nested JSONObject for each
// segment except the last. Add the value using the last segment's name into
// the deepest nested JSONObject.

                String[] path = key.split("\\.");
                int last = path.length - 1;
                JSONObject target = this;
                for (int i = 0; i < last; i += 1) {
                    String segment = path[i];
                    JSONObject nextTarget = target.optJSONObject(segment);
                    if (nextTarget == null) {
                        nextTarget = new JSONObject();
                        target.put(segment, nextTarget);
                    }
                    target = nextTarget;
                }
                target.put(path[last], bundle.getString(key));
            }
        }
    }

    /**
     * Accumulate values under a key. It is similar to the put method except
     * that if there is already an object stored under the key then a JSONArray
     * is stored under the key to hold all of the accumulated values. If there
     * is already a JSONArray, then the new value is appended to it. In
     * contrast, the put method replaces the previous value.
     *
     * If only one value is accumulated that is not a JSONArray, then the result
     * will be the same as using put. But if multiple values are accumulated,
     * then the result will be like append.
     *
     * @param key
     *            A key string.
     * @param value
     *            An object to be accumulated under the key.
     * @return this.
     * @throws JSONException
     *             If the value is an invalid number or if the key is null.
     */
    public JSONObject accumulate(String key, Object value) throws JSONException {
        testValidity(value);
        Object object = this.opt(key);
        if (object == null) {
            this.put(key,
                    value instanceof JSONArray ? new JSONArray().put(value)
                            : value);
        } else if (object instanceof JSONArray) {
            ((JSONArray) object).put(value);
        } else {
            this.put(key, new JSONArray().put(object).put(value));
        }
        return this;
    }

    /**
     * Append values to the array under a key. If the key does not exist in the
     * JSONObject, then the key is put in the JSONObject with its value being a
     * JSONArray containing the value parameter. If the key was already
     * associated with a JSONArray, then the value parameter is appended to it.
     *
     * @param key
     *            A key string.
     * @param value
     *            An object to be accumulated under the key.
     * @return this.
     * @throws JSONException
     *             If the key is null or if the current value associated with
     *             the key is not a JSONArray.
     */
    public JSONObject append(String key, Object value) throws JSONException {
        testValidity(value);
        Object object = this.opt(key);
        if (object == null) {
            this.put(key, new JSONArray().put(value));
        } else if (object instanceof JSONArray) {
            this.put(key, ((JSONArray) object).put(value));
        } else {
            throw new JSONException("JSONObject[" + key
                    + "] is not a JSONArray.");
        }
        return this;
    }

    /**
     * Produce a string from a double. The string "null" will be returned if the
     * number is not finite.
     *
     * @param d
     *            A double.
     * @return A String.
     */
    public static String doubleToString(double d) {
        if (Double.isInfinite(d) || Double.isNaN(d)) {
            return "null";
        }

// Shave off trailing zeros and decimal point, if possible.

        String string = Double.toString(d);
        if (string.indexOf('.') > 0 && string.indexOf('e') < 0
                && string.indexOf('E') < 0) {
            while (string.endsWith("0")) {
                string = string.substring(0, string.length() - 1);
            }
            if (string.endsWith(".")) {
                string = string.substring(0, string.length() - 1);
            }
        }
        return string;
    }

    /**
     * Get the value object associated with a key.
     *
     * @param key
     *            A key string.
     * @return The object associated with the key.
     * @throws JSONException
     *             if the key is not found.
     */
    public Object get(String key) throws JSONException {
        if (key == null) {
            throw new JSONException("Null key.");
        }
        Object object = this.opt(key);
        if (object == null) {
            throw new JSONException("JSONObject[" + quote(key) + "] not found.");
        }
        return object;
    }

    /**
    * Get the enum value associated with a key.
    *
    * @param clazz
    *           The type of enum to retrieve.
    * @param key
    *           A key string.
    * @return The enum value associated with the key
    * @throws JSONException
    *             if the key is not found or if the value cannot be converted
    *             to an enum.
    */
    public <E extends Enum<E>> E getEnum(Class<E> clazz, String key) throws JSONException {
        E val = optEnum(clazz, key);
        if(val==null) {
            // JSONException should really take a throwable argument.
            // If it did, I would re-implement this with the Enum.valueOf
            // method and place any thrown exception in the JSONException
            throw new JSONException("JSONObject[" + quote(key)
                    + "] is not an enum of type " + quote(clazz.getSimpleName())
                    + ".");
        }
        return val;
    }

    /**
     * Get the boolean value associated with a key.
     *
     * @param key
     *            A key string.
     * @return The truth.
     * @throws JSONException
     *             if the value is not a Boolean or the String "true" or
     *             "false".
     */
    public boolean getBoolean(String key) throws JSONException {
        Object object = this.get(key);
        if (object.equals(Boolean.FALSE)
                || (object instanceof String && ((String) object)
                        .equalsIgnoreCase("false"))) {
            return false;
        } else if (object.equals(Boolean.TRUE)
                || (object instanceof String && ((String) object)
                        .equalsIgnoreCase("true"))) {
            return true;
        }
        throw new JSONException("JSONObject[" + quote(key)
                + "] is not a Boolean.");
    }

    /**
     * Get the BigInteger value associated with a key.
     *
     * @param key
     *            A key string.
     * @return The numeric value.
     * @throws JSONException
     *             if the key is not found or if the value cannot
     *             be converted to BigInteger.
     */
    public BigInteger getBigInteger(String key) throws JSONException {
        Object object = this.get(key);
        try {
            return new BigInteger(object.toString());
        } catch (Exception e) {
            throw new JSONException("JSONObject[" + quote(key)
                    + "] could not be converted to BigInteger.");
        }
    }

    /**
     * Get the BigDecimal value associated with a key.
     *
     * @param key
     *            A key string.
     * @return The numeric value.
     * @throws JSONException
     *             if the key is not found or if the value
     *             cannot be converted to BigDecimal.
     */
    public BigDecimal getBigDecimal(String key) throws JSONException {
        Object object = this.get(key);
        try {
            return new BigDecimal(object.toString());
        } catch (Exception e) {
            throw new JSONException("JSONObject[" + quote(key)
                    + "] could not be converted to BigDecimal.");
        }
    }

    /**
     * Get the double value associated with a key.
     *
     * @param key
     *            A key string.
     * @return The numeric value.
     * @throws JSONException
     *             if the key is not found or if the value is not a Number
     *             object and cannot be converted to a number.
     */
    public double getDouble(String key) throws JSONException {
        Object object = this.get(key);
        try {
            if (object instanceof Number) {
                return ((Number) object).doubleValue();
            } else if (object instanceof String) {
                return Double.parseDouble((String) object);
            }
        } catch (Exception e) {
        }
        throw new JSONException("JSONObject[" + quote(key)
                + "] is not a number.");
    }

    /**
     * Get the int value associated with a key.
     *
     * @param key
     *            A key string.
     * @return The integer value.
     * @throws JSONException
     *             if the key is not found or if the value cannot be converted
     *             to an integer.
     */
    public int getInt(String key) throws JSONException {
        Object object = this.get(key);
        try {
            if (object instanceof Number) {
                return ((Number) object).intValue();
            } else if (object instanceof String) {
                return Integer.parseInt((String) object);
            }
        } catch (Exception e) {

        }
        throw new JSONException("JSONObject[" + quote(key) + "] is not an int.");
    }

    /**
     * Get the JSONArray value associated with a key.
     *
     * @param key
     *            A key string.
     * @return A JSONArray which is the value.
     * @throws JSONException
     *             if the key is not found or if the value is not a JSONArray.
     */
    public JSONArray getJSONArray(String key) throws JSONException {
        Object object = this.get(key);
        if (object instanceof JSONArray) {
            return (JSONArray) object;
        }
        throw new JSONException("JSONObject[" + quote(key)
                + "] is not a JSONArray.");
    }

    /**
     * Get the JSONObject value associated with a key.
     *
     * @param key
     *            A key string.
     * @return A JSONObject which is the value.
     * @throws JSONException
     *             if the key is not found or if the value is not a JSONObject.
     */
    public JSONObject getJSONObject(String key) throws JSONException {
        Object object = this.get(key);
        if (object instanceof JSONObject) {
            return (JSONObject) object;
        }
        throw new JSONException("JSONObject[" + quote(key)
                + "] is not a JSONObject.");
    }

    /**
     * Get the long value associated with a key.
     *
     * @param key
     *            A key string.
     * @return The long value.
     * @throws JSONException
     *             if the key is not found or if the value cannot be converted
     *             to a long.
     */
    public long getLong(String key) throws JSONException {
        Object object = this.get(key);
        try {
            if (object instanceof Number) {
                return ((Number) object).longValue();
            } else if (object instanceof String) {
                return Long.parseLong((String) object);
            }
        } catch (Exception e) {

        }
        throw new JSONException("JSONObject[" + quote(key) + "] is not a long.");
    }

    /**
     * Get an array of field names from a JSONObject.
     *
     * @return An array of field names, or null if there are no names.
     */
    public static String[] getNames(JSONObject jo) {
        int length = jo.length();
        if (length == 0) {
            return null;
        }
        Iterator<String> iterator = jo.keys();
        String[] names = new String[length];
        int i = 0;
        while (iterator.hasNext()) {
            names[i] = iterator.next();
            i += 1;
        }
        return names;
    }

    /**
     * Get an array of field names from an Object.
     *
     * @return An array of field names, or null if there are no names.
     */
    public static String[] getNames(Object object) {
        if (object == null) {
            return null;
        }
        Class<?> klass = object.getClass();
        Field[] fields = klass.getFields();
        int length = fields.length;
        if (length == 0) {
            return null;
        }
        String[] names = new String[length];
        for (int i = 0; i < length; i += 1) {
            names[i] = fields[i].getName();
        }
        return names;
    }

    /**
     * Get the string associated with a key.
     *
     * @param key
     *            A key string.
     * @return A string which is the value.
     * @throws JSONException
     *             if there is no string value for the key.
     */
    public String getString(String key) throws JSONException {
        Object object = this.get(key);
        if (object instanceof String) {
            return (String) object;
        }
        throw new JSONException("JSONObject[" + quote(key) + "] not a string.");
    }

    /**
     * Determine if the JSONObject contains a specific key.
     *
     * @param key
     *            A key string.
     * @return true if the key exists in the JSONObject.
     */
    public boolean has(String key) {
        return this.map.containsKey(key);
    }

    /**
     * Increment a property of a JSONObject. If there is no such property,
     * create one with a value of 1. If there is such a property, and if it is
     * an Integer, Long, Double, or Float, then add one to it.
     *
     * @param key
     *            A key string.
     * @return this.
     * @throws JSONException
     *             If there is already a property with this name that is not an
     *             Integer, Long, Double, or Float.
     */
    public JSONObject increment(String key) throws JSONException {
        Object value = this.opt(key);
        if (value == null) {
            this.put(key, 1);
        } else if (value instanceof BigInteger) {
            this.put(key, ((BigInteger)value).add(BigInteger.ONE));
        } else if (value instanceof BigDecimal) {
            this.put(key, ((BigDecimal)value).add(BigDecimal.ONE));
        } else if (value instanceof Integer) {
            this.put(key, (Integer) value + 1);
        } else if (value instanceof Long) {
            this.put(key, (Long) value + 1);
        } else if (value instanceof Double) {
            this.put(key, (Double) value + 1);
        } else if (value instanceof Float) {
            this.put(key, (Float) value + 1);
        } else {
            throw new JSONException("Unable to increment [" + quote(key) + "].");
        }
        return this;
    }

    /**
     * Determine if the value associated with the key is null or if there is no
     * value.
     *
     * @param key
     *            A key string.
     * @return true if there is no value associated with the key or if the value
     *         is the JSONObject.NULL object.
     */
    public boolean isNull(String key) {
        return JSONObject.NULL.equals(this.opt(key));
    }

    /**
     * Get an enumeration of the keys of the JSONObject.
     *
     * @return An iterator of the keys.
     */
    public Iterator<String> keys() {
        return this.keySet().iterator();
    }

    /**
     * Get a set of keys of the JSONObject.
     *
     * @return A keySet.
     */
    public Set<String> keySet() {
        return this.map.keySet();
    }

    /**
     * Get the number of keys stored in the JSONObject.
     *
     * @return The number of keys in the JSONObject.
     */
    public int length() {
        return this.map.size();
    }

    /**
     * Produce a JSONArray containing the names of the elements of this
     * JSONObject.
     *
     * @return A JSONArray containing the key strings, or null if the JSONObject
     *         is empty.
     */
    public JSONArray names() {
        JSONArray ja = new JSONArray();
        for(String key : this.keySet()) {
            ja.put(key);
        }
        return ja.length() == 0 ? null : ja;
    }

    /**
     * Produce a string from a Number.
     *
     * @param number
     *            A Number
     * @return A String.
     * @throws JSONException
     *             If n is a non-finite number.
     */
    public static String numberToString(Number number) throws JSONException {
        if (number == null) {
            throw new JSONException("Null pointer");
        }
        testValidity(number);

// Shave off trailing zeros and decimal point, if possible.

        String string = number.toString();
        if (string.indexOf('.') > 0 && string.indexOf('e') < 0
                && string.indexOf('E') < 0) {
            while (string.endsWith("0")) {
                string = string.substring(0, string.length() - 1);
            }
            if (string.endsWith(".")) {
                string = string.substring(0, string.length() - 1);
            }
        }
        return string;
    }

    /**
     * Get an optional value associated with a key.
     *
     * @param key
     *            A key string.
     * @return An object which is the value, or null if there is no value.
     */
    public Object opt(String key) {
        return key == null ? null : this.map.get(key);
    }

    /**
     * Get the enum value associated with a key.
     *
     * @param clazz
     *            The type of enum to retrieve.
     * @param key
     *            A key string.
     * @return The enum value associated with the key or null if not found
     */
    public <E extends Enum<E>> E optEnum(Class<E> clazz, String key) {
        return this.optEnum(clazz, key, null);
    }

    /**
     * Get the enum value associated with a key.
     *
     * @param clazz
     *            The type of enum to retrieve.
     * @param key
     *            A key string.
     * @param defaultValue
     *            The default in case the value is not found
     * @return The enum value associated with the key or defaultValue
     *            if the value is not found or cannot be assigned to clazz
     */
    public <E extends Enum<E>> E optEnum(Class<E> clazz, String key, E defaultValue) {
        try {
            Object val = this.opt(key);
            if (NULL.equals(val)) {
                return defaultValue;
            }
            if (clazz.isAssignableFrom(val.getClass())) {
                // we just checked it!
                @SuppressWarnings("unchecked")
                E myE = (E) val;
                return myE;
            }
            return Enum.valueOf(clazz, val.toString());
        } catch (IllegalArgumentException e) {
            return defaultValue;
        } catch (NullPointerException e) {
            return defaultValue;
        }
    }

    /**
     * Get an optional boolean associated with a key. It returns false if there
     * is no such key, or if the value is not Boolean.TRUE or the String "true".
     *
     * @param key
     *            A key string.
     * @return The truth.
     */
    public boolean optBoolean(String key) {
        return this.optBoolean(key, false);
    }

    /**
     * Get an optional boolean associated with a key. It returns the
     * defaultValue if there is no such key, or if it is not a Boolean or the
     * String "true" or "false" (case insensitive).
     *
     * @param key
     *            A key string.
     * @param defaultValue
     *            The default.
     * @return The truth.
     */
    public boolean optBoolean(String key, boolean defaultValue) {
        Object object = this.get(key);
        if (NULL.equals(object)) {
            return defaultValue;
        }
        if (object.equals(Boolean.FALSE)
                || (object instanceof String && ((String) object)
                        .equalsIgnoreCase("false"))) {
            return false;
        } else if (object.equals(Boolean.TRUE)
                || (object instanceof String && ((String) object)
                        .equalsIgnoreCase("true"))) {
            return true;
        }
        return defaultValue;
    }

    /**
     * Get an optional double associated with a key, or NaN if there is no such
     * key or if its value is not a number. If the value is a string, an attempt
     * will be made to evaluate it as a number.
     *
     * @param key
     *            A string which is the key.
     * @return An object which is the value.
     */
    public double optDouble(String key) {
        return this.optDouble(key, Double.NaN);
    }

    /**
     * Get an optional BigInteger associated with a key, or the defaultValue if
     * there is no such key or if its value is not a number. If the value is a
     * string, an attempt will be made to evaluate it as a number.
     *
     * @param key
     *            A key string.
     * @param defaultValue
     *            The default.
     * @return An object which is the value.
     */
    public BigInteger optBigInteger(String key, BigInteger defaultValue) {
        Object object = this.get(key);
        if (NULL.equals(object)) {
            return defaultValue;
        }
        try {
            return new BigInteger(object.toString());
        } catch (Exception e) {
            return defaultValue;
        }
    }

    /**
     * Get an optional BigDecimal associated with a key, or the defaultValue if
     * there is no such key or if its value is not a number. If the value is a
     * string, an attempt will be made to evaluate it as a number.
     *
     * @param key
     *            A key string.
     * @param defaultValue
     *            The default.
     * @return An object which is the value.
     */
    public BigDecimal optBigDecimal(String key, BigDecimal defaultValue) {
        Object object = this.opt(key);
        if (NULL.equals(object)) {
            return defaultValue;
        }
        try {
            return new BigDecimal(object.toString());
        } catch (Exception e) {
            return defaultValue;
        }
    }

    /**
     * Get an optional double associated with a key, or the defaultValue if
     * there is no such key or if its value is not a number. If the value is a
     * string, an attempt will be made to evaluate it as a number.
     *
     * @param key
     *            A key string.
     * @param defaultValue
     *            The default.
     * @return An object which is the value.
     */
    public double optDouble(String key, double defaultValue) {
        Object object = this.get(key);
        if (NULL.equals(object)) {
            return defaultValue;
        }
        try {
            if (object instanceof Number) {
                return ((Number) object).doubleValue();
            } else if (object instanceof String) {
                return Double.parseDouble((String) object);
            }
        } catch (Exception e) {

        }
        return defaultValue;
    }

    /**
     * Get an optional int value associated with a key, or zero if there is no
     * such key or if the value is not a number. If the value is a string, an
     * attempt will be made to evaluate it as a number.
     *
     * @param key
     *            A key string.
     * @return An object which is the value.
     */
    public int optInt(String key) {
        return this.optInt(key, 0);
    }

    /**
     * Get an optional int value associated with a key, or the default if there
     * is no such key or if the value is not a number. If the value is a string,
     * an attempt will be made to evaluate it as a number.
     *
     * @param key
     *            A key string.
     * @param defaultValue
     *            The default.
     * @return An object which is the value.
     */
    public int optInt(String key, int defaultValue) {
        Object object = this.get(key);
        if (NULL.equals(object)) {
            return defaultValue;
        }
        try {
            if (object instanceof Number) {
                return ((Number) object).intValue();
            } else if (object instanceof String) {
                return Integer.parseInt((String) object);
            }
        } catch (Exception e) {

        }
        return defaultValue;
    }

    /**
     * Get an optional JSONArray associated with a key. It returns null if there
     * is no such key, or if its value is not a JSONArray.
     *
     * @param key
     *            A key string.
     * @return A JSONArray which is the value.
     */
    public JSONArray optJSONArray(String key) {
        Object o = this.opt(key);
        return o instanceof JSONArray ? (JSONArray) o : null;
    }

    /**
     * Get an optional JSONObject associated with a key. It returns null if
     * there is no such key, or if its value is not a JSONObject.
     *
     * @param key
     *            A key string.
     * @return A JSONObject which is the value.
     */
    public JSONObject optJSONObject(String key) {
        Object object = this.opt(key);
        return object instanceof JSONObject ? (JSONObject) object : null;
    }

    /**
     * Get an optional long value associated with a key, or zero if there is no
     * such key or if the value is not a number. If the value is a string, an
     * attempt will be made to evaluate it as a number.
     *
     * @param key
     *            A key string.
     * @return An object which is the value.
     */
    public long optLong(String key) {
        return this.optLong(key, 0);
    }

    /**
     * Get an optional long value associated with a key, or the default if there
     * is no such key or if the value is not a number. If the value is a string,
     * an attempt will be made to evaluate it as a number.
     *
     * @param key
     *            A key string.
     * @param defaultValue
     *            The default.
     * @return An object which is the value.
     */
    public long optLong(String key, long defaultValue) {
        Object object = this.get(key);
        if (NULL.equals(object)) {
            return defaultValue;
        }
        try {
            if (object instanceof Number) {
                return ((Number) object).longValue();
            } else if (object instanceof String) {
                return Long.parseLong((String) object);
            }
        } catch (Exception e) {

        }
        return defaultValue;
    }

    /**
     * Get an optional string associated with a key. It returns an empty string
     * if there is no such key. If the value is not a string and is not null,
     * then it is converted to a string.
     *
     * @param key
     *            A key string.
     * @return A string which is the value.
     */
    public String optString(String key) {
        return this.optString(key, "");
    }

    /**
     * Get an optional string associated with a key. It returns the defaultValue
     * if there is no such key.
     *
     * @param key
     *            A key string.
     * @param defaultValue
     *            The default.
     * @return A string which is the value.
     */
    public String optString(String key, String defaultValue) {
        Object object = this.opt(key);
        return NULL.equals(object) ? defaultValue : object.toString();
    }

    private void populateMap(Object bean) {
        Class<?> klass = bean.getClass();

// If klass is a System class then set includeSuperClass to false.

        boolean includeSuperClass = klass.getClassLoader() != null;

        Method[] methods = includeSuperClass ? klass.getMethods() : klass
                .getDeclaredMethods();
        for (int i = 0; i < methods.length; i += 1) {
            try {
                Method method = methods[i];
                if (Modifier.isPublic(method.getModifiers())) {
                    String name = method.getName();
                    String key = "";
                    if (name.startsWith("get")) {
                        if ("getClass".equals(name)
                                || "getDeclaringClass".equals(name)) {
                            key = "";
                        } else {
                            key = name.substring(3);
                        }
                    } else if (name.startsWith("is")) {
                        key = name.substring(2);
                    }
                    if (key.length() > 0
                            && Character.isUpperCase(key.charAt(0))
                            && method.getParameterTypes().length == 0) {
                        if (key.length() == 1) {
                            key = key.toLowerCase();
                        } else if (!Character.isUpperCase(key.charAt(1))) {
                            key = key.substring(0, 1).toLowerCase()
                                    + key.substring(1);
                        }

                        Object result = method.invoke(bean, (Object[]) null);
                        if (result != null) {
                            this.map.put(key, wrap(result));
                        }
                    }
                }
            } catch (Exception ignore) {
            }
        }
    }

    /**
     * Put a key/boolean pair in the JSONObject.
     *
     * @param key
     *            A key string.
     * @param value
     *            A boolean which is the value.
     * @return this.
     * @throws JSONException
     *             If the key is null.
     */
    public JSONObject put(String key, boolean value) throws JSONException {
        this.put(key, Boolean.valueOf(value));
        return this;
    }

    /**
     * Put a key/value pair in the JSONObject, where the value will be a
     * JSONArray which is produced from a Collection.
     *
     * @param key
     *            A key string.
     * @param value
     *            A Collection value.
     * @return this.
     * @throws JSONException
     */
    public JSONObject put(String key, Collection<?> value) throws JSONException {
        this.put(key, new JSONArray(value));
        return this;
    }

    /**
     * Put a key/double pair in the JSONObject.
     *
     * @param key
     *            A key string.
     * @param value
     *            A double which is the value.
     * @return this.
     * @throws JSONException
     *             If the key is null or if the number is invalid.
     */
    public JSONObject put(String key, double value) throws JSONException {
        this.put(key, Double.valueOf(value));
        return this;
    }

    /**
     * Put a key/int pair in the JSONObject.
     *
     * @param key
     *            A key string.
     * @param value
     *            An int which is the value.
     * @return this.
     * @throws JSONException
     *             If the key is null.
     */
    public JSONObject put(String key, int value) throws JSONException {
        this.put(key, Integer.valueOf(value));
        return this;
    }

    /**
     * Put a key/long pair in the JSONObject.
     *
     * @param key
     *            A key string.
     * @param value
     *            A long which is the value.
     * @return this.
     * @throws JSONException
     *             If the key is null.
     */
    public JSONObject put(String key, long value) throws JSONException {
        this.put(key, Long.valueOf(value));
        return this;
    }

    /**
     * Put a key/value pair in the JSONObject, where the value will be a
     * JSONObject which is produced from a Map.
     *
     * @param key
     *            A key string.
     * @param value
     *            A Map value.
     * @return this.
     * @throws JSONException
     */
    public JSONObject put(String key, Map<?, ?> value) throws JSONException {
        this.put(key, new JSONObject(value));
        return this;
    }

    /**
     * Put a key/value pair in the JSONObject. If the value is null, then the
     * key will be removed from the JSONObject if it is present.
     *
     * @param key
     *            A key string.
     * @param value
     *            An object which is the value. It should be of one of these
     *            types: Boolean, Double, Integer, JSONArray, JSONObject, Long,
     *            String, or the JSONObject.NULL object.
     * @return this.
     * @throws JSONException
     *             If the value is non-finite number or if the key is null.
     */
    public JSONObject put(String key, Object value) throws JSONException {
        if (key == null) {
            throw new NullPointerException("Null key.");
        }
        if (value != null) {
            testValidity(value);
            this.map.put(key, value);
        } else {
            this.remove(key);
        }
        return this;
    }

    /**
     * Put a key/value pair in the JSONObject, but only if the key and the value
     * are both non-null, and only if there is not already a member with that
     * name.
     *
     * @param key string
     * @param value object
     * @return this.
     * @throws JSONException
     *             if the key is a duplicate
     */
    public JSONObject putOnce(String key, Object value) throws JSONException {
        if (key != null && value != null) {
            if (this.opt(key) != null) {
                throw new JSONException("Duplicate key \"" + key + "\"");
            }
            this.put(key, value);
        }
        return this;
    }

    /**
     * Put a key/value pair in the JSONObject, but only if the key and the value
     * are both non-null.
     *
     * @param key
     *            A key string.
     * @param value
     *            An object which is the value. It should be of one of these
     *            types: Boolean, Double, Integer, JSONArray, JSONObject, Long,
     *            String, or the JSONObject.NULL object.
     * @return this.
     * @throws JSONException
     *             If the value is a non-finite number.
     */
    public JSONObject putOpt(String key, Object value) throws JSONException {
        if (key != null && value != null) {
            this.put(key, value);
        }
        return this;
    }

    /**
     * Creates a JSONPointer using an intialization string and tries to
     * match it to an item within this JSONObject. For example, given a
     * JSONObject initialized with this document:
     * <pre>
     * {
     *     "a":{"b":"c"}
     * }
     * </pre>
     * and this JSONPointer string:
     * <pre>
     * "/a/b"
     * </pre>
     * Then this method will return the String "c".
     * A JSONPointerException may be thrown from code called by this method.
     *
     * @param jsonPointer string that can be used to create a JSONPointer
     * @return the item matched by the JSONPointer, otherwise null
     */
    public Object query(String jsonPointer) {
        return new JSONPointer(jsonPointer).queryFrom(this);
    }

    /**
     * Queries and returns a value from this object using {@code jsonPointer}, or
     * returns null if the query fails due to a missing key.
     *
     * @param jsonPointer the string representation of the JSON pointer
     * @return the queried value or {@code null}
     * @throws IllegalArgumentException if {@code jsonPointer} has invalid syntax
     */
    public Object optQuery(String jsonPointer) {
        JSONPointer pointer = new JSONPointer(jsonPointer);
        try {
            return pointer.queryFrom(this);
        } catch (JSONPointerException e) {
            return null;
        }
    }

    /**
     * Produce a string in double quotes with backslash sequences in all the
     * right places. A backslash will be inserted within &lt;/, producing &lt;\/,
     * allowing JSON text to be delivered in HTML. In JSON text, a string cannot
     * contain a control character or an unescaped quote or backslash.
     *
     * @param string
     *            A String
     * @return A String correctly formatted for insertion in a JSON text.
     */
    public static String quote(CharSequence string) {
        StringBuilder sb = new StringBuilder();
        try {
            return quote(string, sb).toString();
        } catch (IOException ignored) {
            // will never happen - we are writing to a string builder
            return "";
        }
    }

    /**
     * Produce a string in double quotes with backslash sequences in all the
     * right places. A backslash will be inserted within &lt;/, producing &lt;\/,
     * allowing JSON text to be delivered in HTML. In JSON text, a string cannot
     * contain a control character or an unescaped quote or backslash.
     *
     * @param string
     *            A character sequence to be quoted
     * @param w
     *            the Appendable to which the quoted character sequence will be
     *            written
     * @param <T>
     *            A subtype of {@code Appendable}, returned to the caller
     *            for chaining purposes
     * @return A String correctly formatted for insertion in a JSON text.
     * @throws IOException there was a problem writing to the Appendable
     */
    public static <T extends Appendable> T quote(CharSequence string, T w) throws IOException {
        if (string == null || string.length() == 0) {
            w.append("\"\"");
            return w;
        }

        char b;
        char c = 0;
        String hhhh;
        int i;
        int len = string.length();

        w.append('"');
        for (i = 0; i < len; i += 1) {
            b = c;
            c = string.charAt(i);
            switch (c) {
            case '\\':
            case '"':
                w.append('\\');
                w.append(c);
                break;
            case '/':
                if (b == '<') {
                    w.append('\\');
                }
                w.append(c);
                break;
            case '\b':
                w.append("\\b");
                break;
            case '\t':
                w.append("\\t");
                break;
            case '\n':
                w.append("\\n");
                break;
            case '\f':
                w.append("\\f");
                break;
            case '\r':
                w.append("\\r");
                break;
            default:
                if (c < ' ' || (c >= '\u0080' && c < '\u00a0')
                        || (c >= '\u2000' && c < '\u2100')) {
                    w.append("\\u");
                    hhhh = Integer.toHexString(c);
                    w.append("0000", 0, 4 - hhhh.length());
                    w.append(hhhh);
                } else {
                    w.append(c);
                }
            }
        }
        w.append('"');
        return w;
    }

    /**
     * Remove a name and its value, if present.
     *
     * @param key
     *            The name to be removed.
     * @return The value that was associated with the name, or null if there was
     *         no value.
     */
    public Object remove(String key) {
        return this.map.remove(key);
    }

    /**
     * Determine if two JSONObjects are similar.
     * They must contain the same set of names which must be associated with
     * similar values.
     *
     * @param other The other JSONObject
     * @return true if they are equal
     */
    public boolean similar(Object other) {
        try {
            if (!(other instanceof JSONObject)) {
                return false;
            }
            Set<String> set = this.keySet();
            if (!set.equals(((JSONObject)other).keySet())) {
                return false;
            }
            for (String name : set) {
                Object valueThis = this.get(name);
                Object valueOther = ((JSONObject)other).get(name);
                if (valueThis instanceof JSONObject) {
                    if (!((JSONObject)valueThis).similar(valueOther)) {
                        return false;
                    }
                } else if (valueThis instanceof JSONArray) {
                    if (!((JSONArray)valueThis).similar(valueOther)) {
                        return false;
                    }
                } else if (!valueThis.equals(valueOther)) {
                    return false;
                }
            }
            return true;
        } catch (Throwable exception) {
            return false;
        }
    }

    /**
     * Try to convert a string into a number, boolean, or null. If the string
     * can't be converted, return the string.
     * <p>
     * This is a lenient parse. Special words are treated as case-insensitive,
     * and numbers are parsed as Double.valueOf() or Long.valueOf() allows.
     * Any other bare words are treated as strings.
     * </p>
     *
     * @param string
     *            A String.
     * @return A simple JSON value.
     */
    public static Object stringToValue(String string) {
        if (string.equals("")) {
            return string;
        }
        if (string.equalsIgnoreCase("true")) {
            return Boolean.TRUE;
        }
        if (string.equalsIgnoreCase("false")) {
            return Boolean.FALSE;
        }
        if (string.equalsIgnoreCase("null")) {
            return JSONObject.NULL;
        }

        /*
         * If it might be a number, try converting it. If a number cannot be
         * produced, then the value will just be a string.
         */

        char initial = string.charAt(0);
        if ((initial >= '0' && initial <= '9') || initial == '-') {
            try {
                if (string.indexOf('.') > -1 || string.indexOf('e') > -1
                        || string.indexOf('E') > -1
                        || "-0".equals(string)) {
                    Double d = Double.valueOf(string);
                    if (!d.isInfinite() && !d.isNaN()) {
                        return d;
                    }
                } else {
                    Long myLong = Long.valueOf(string);
                    if (string.equals(myLong.toString())) {
                        if (myLong.longValue() == myLong.intValue()) {
                            return Integer.valueOf(myLong.intValue());
                        }
                        return myLong;
                    }
                }
            } catch (Exception ignore) {
            }
        }
        return string;
    }

    /**
     * Throw an exception if the object is a NaN or infinite number.
     *
     * @param o
     *            The object to test.
     * @throws JSONException
     *             If o is a non-finite number.
     */
    public static void testValidity(Object o) throws JSONException {
        if (o != null) {
            if (o instanceof Double) {
                if (((Double) o).isInfinite() || ((Double) o).isNaN()) {
                    throw new JSONException(
                            "JSON does not allow non-finite numbers.");
                }
            } else if (o instanceof Float) {
                if (((Float) o).isInfinite() || ((Float) o).isNaN()) {
                    throw new JSONException(
                            "JSON does not allow non-finite numbers.");
                }
            }
        }
    }

    /**
     * Produce a JSONArray containing the values of the members of this
     * JSONObject.
     *
     * @param names
     *            A JSONArray containing a list of key strings. This determines
     *            the sequence of the values in the result.
     * @return A JSONArray of values.
     * @throws JSONException
     *             If any of the values are non-finite numbers.
     */
    public JSONArray toJSONArray(JSONArray names) throws JSONException {
        if (names == null || names.length() == 0) {
            return null;
        }
        JSONArray ja = new JSONArray();
        for (int i = 0; i < names.length(); i += 1) {
            ja.put(this.opt(names.getString(i)));
        }
        return ja;
    }

    /**
     * Make a JSON text of this JSONObject. For compactness, no whitespace is
     * added. If this would not result in a syntactically correct JSON text,
     * then null will be returned instead.
     * <p>
     * Warning: This method assumes that the data structure is acyclical.
     *
     * @return a printable, displayable, portable, transmittable representation
     *         of the object, beginning with <code>{</code>&nbsp;<small>(left
     *         brace)</small> and ending with <code>}</code>&nbsp;<small>(right
     *         brace)</small>.
     */
    @Override
    public String toString() {
        try {
            return this.toString(0);
        } catch (Exception e) {
            return null;
        }
    }

    /**
     * Make a prettyprinted JSON text of this JSONObject.
     * <p>
     * Warning: This method assumes that the data structure is acyclical.
     *
     * @param indentFactor
     *            The number of spaces to add to each level of indentation.
     * @return a printable, displayable, portable, transmittable representation
     *         of the object, beginning with <code>{</code>&nbsp;<small>(left
     *         brace)</small> and ending with <code>}</code>&nbsp;<small>(right
     *         brace)</small>.
     * @throws JSONException
     *             If the object contains an invalid number.
     */
    public String toString(int indentFactor) throws JSONException {
        return this.write(new StringBuilder(), indentFactor, 0).toString();
    }

    /**
     * Make a JSON text of an Object value. If the object has an
     * value.toJSONString() method, then that method will be used to produce the
     * JSON text. The method is required to produce a strictly conforming text.
     * If the object does not contain a toJSONString method (which is the most
     * common case), then a text will be produced by other means. If the value
     * is an array or Collection, then a JSONArray will be made from it and its
     * toJSONString method will be called. If the value is a MAP, then a
     * JSONObject will be made from it and its toJSONString method will be
     * called. Otherwise, the value's toString method will be called, and the
     * result will be quoted.
     *
     * <p>
     * Warning: This method assumes that the data structure is acyclical.
     *
     * @param value
     *            The value to be serialized.
     * @return a printable, displayable, transmittable representation of the
     *         object, beginning with <code>{</code>&nbsp;<small>(left
     *         brace)</small> and ending with <code>}</code>&nbsp;<small>(right
     *         brace)</small>.
     * @throws JSONException
     *             If the value is or contains an invalid number.
     */
    public static String valueToString(Object value) throws JSONException {
        String result;

        if(value instanceof JSONString) {
            try {
                result = ((JSONString)value).toJSONString();
            } catch (Exception e) {
                throw new JSONException(e);
            }
            if(result == null) {
                throw new JSONException("Bad value from toJSONString: " + result);
            } else {
                return result;
            }
        } else {
            result = writeValue(new StringBuilder(), value).toString();
        }
        return result;
    }

    /**
     * Wrap an object, if necessary. If the object is null, return the NULL
     * object. If it is an array or collection, wrap it in a JSONArray. If it is
     * a map, wrap it in a JSONObject. If it is a standard property (Double,
     * String, et al) then it is already wrapped. Otherwise, if it comes from
     * one of the java packages, turn it into a string. And if it doesn't, try
     * to wrap it in a JSONObject. If the wrapping fails, then null is returned.
     *
     * @param object
     *            The object to wrap
     * @return The wrapped value
     */
    public static Object wrap(Object object) {
        try {
            if (object == null) {
                return NULL;
            }
            if (object instanceof JSONObject || object instanceof JSONArray
                    || NULL.equals(object) || object instanceof JSONString
                    || object instanceof Byte || object instanceof Character
                    || object instanceof Short || object instanceof Integer
                    || object instanceof Long || object instanceof Boolean
                    || object instanceof Float || object instanceof Double
                    || object instanceof String || object instanceof BigInteger
                    || object instanceof BigDecimal) {
                return object;
            }

            if (object instanceof Collection) {
                Collection<?> coll = (Collection<?>) object;
                return new JSONArray(coll);
            }
            if (object.getClass().isArray()) {
                return new JSONArray(object);
            }
            if (object instanceof Map) {
                Map<?, ?> map = (Map<?, ?>) object;
                return new JSONObject(map);
            }
            Package objectPackage = object.getClass().getPackage();
            String objectPackageName = objectPackage != null ? objectPackage
                    .getName() : "";
            if (objectPackageName.startsWith("java.")
                    || objectPackageName.startsWith("javax.")
                    || object.getClass().getClassLoader() == null) {
                return object.toString();
            }
            return new JSONObject(object);
        } catch (Exception exception) {
            return null;
        }
    }

    /**
     * Write the contents of the JSONObject as JSON text to a writer. For
     * compactness, no whitespace is added.
     * <p>
     * Warning: This method assumes that the data structure is acyclical.
     *
     * @param writer
     *            Writes the serialized JSON
     * @param <T>
     *            a subtype of {@code Appendable}, returned to the caller
     *            for chaining purposes
     * @return The writer.
     * @throws JSONException
     */
    public <T extends Appendable> T write(T writer) throws JSONException {
        return this.write(writer, 0, 0);
    }

    static <T extends Appendable> T writeValue(T writer, Object value)
            throws JSONException {
        try {
            return writeValue(writer, value, 0 ,0);
        } catch (IOException e) {
            throw new JSONException(e);
        }
    }

    static final <T extends Appendable> T writeValue(T writer, Object value,
            int indentFactor, int indent) throws JSONException, IOException {
        if (value == null || value.equals(null)) {
            writer.append("null");
        } else if (value instanceof JSONObject) {
            ((JSONObject) value).write(writer, indentFactor, indent);
        } else if (value instanceof JSONArray) {
            ((JSONArray) value).write(writer, indentFactor, indent);
        } else if (value instanceof Map) {
            Map<?, ?> map = (Map<?, ?>) value;
            new JSONObject(map).write(writer, indentFactor, indent);
        } else if (value instanceof Collection) {
            Collection<?> coll = (Collection<?>) value;
            new JSONArray(coll).write(writer, indentFactor, indent);
        } else if (value.getClass().isArray()) {
            new JSONArray(value).write(writer, indentFactor, indent);
        } else if (value instanceof Number) {
            writer.append(numberToString((Number) value));
        } else if (value instanceof Boolean) {
            writer.append(value.toString());
        } else if (value instanceof JSONString) {
            String o;
            try {
                o = ((JSONString) value).toJSONString();
            } catch (Exception e) {
                throw new JSONException(e);
            }
            if (o != null) {
                writer.append(o);
            } else {
                quote(value.toString(), writer);
            }
        } else if(value instanceof CharSequence) {
            quote((CharSequence)value, writer);
        } else {
            quote(value.toString(), writer);
        }
        return writer;
    }

    static final <T extends Appendable> void indent(T writer, int indent) throws IOException {
        for (int i = 0; i < indent; i += 1) {
            writer.append(' ');
        }
    }

    /**
     * Write the contents of the JSONObject as JSON text to a writer. For
     * compactness, no whitespace is added.
     * <p>
     * Warning: This method assumes that the data structure is acyclical.
     *
     * @param writer
     *            Writes the serialized JSON
     * @param indentFactor
     *            The number of spaces to add to each level of indentation.
     * @param indent
     *            The indention of the top level.
     * @param <T>
     *            A subtype of {@code Appendable}, returned to the caller
     *            for chaining purposes
     * @return The writer.
     * @throws JSONException
     */
    public <T extends Appendable> T write(T writer, int indentFactor, int indent)
            throws JSONException {
        try {
            boolean commanate = false;
            final int length = this.length();
            Iterator<String> keys = this.keys();
            writer.append('{');

            if (length == 1) {
                String key = keys.next();
                quote(key, writer);
                writer.append(':');
                if (indentFactor > 0) {
                    writer.append(' ');
                }
                writeValue(writer, this.map.get(key), indentFactor, indent);
            } else if (length != 0) {
                final int newindent = indent + indentFactor;
                while (keys.hasNext()) {
                    String key = keys.next();
                    if (commanate) {
                        writer.append(',');
                    }
                    if (indentFactor > 0) {
                        writer.append('\n');
                    }
                    indent(writer, newindent);
                    quote(key, writer);
                    writer.append(':');
                    if (indentFactor > 0) {
                        writer.append(' ');
                    }
                    writeValue(writer, this.map.get(key), indentFactor, newindent);
                    commanate = true;
                }
                if (indentFactor > 0) {
                    writer.append('\n');
                }
                indent(writer, indent);
            }
            writer.append('}');
            return writer;
        } catch (IOException exception) {
            throw new JSONException(exception);
        }
    }

    /**
     * Returns a java.util.Map containing all of the entries in this object.
     * If an entry in the object is a JSONArray or JSONObject it will also
     * be converted.
     * <p>
     * Warning: This method assumes that the data structure is acyclical.
     *
     * @return a java.util.Map containing the entries of this object
     */
    public Map<String, Object> toMap() {
        Map<String, Object> results = new HashMap<String, Object>();
        for (Entry<String, Object> entry : this.map.entrySet()) {
            Object value;
            if (entry.getValue() == null || NULL.equals(entry.getValue())) {
                value = null;
            } else if (entry.getValue() instanceof JSONObject) {
                value = ((JSONObject) entry.getValue()).toMap();
            } else if (entry.getValue() instanceof JSONArray) {
                value = ((JSONArray) entry.getValue()).toList();
            } else {
                value = entry.getValue();
            }
            results.put(entry.getKey(), value);
        }
        return results;
    }
}<|MERGE_RESOLUTION|>--- conflicted
+++ resolved
@@ -97,11 +97,7 @@
  * </ul>
  *
  * @author JSON.org
-<<<<<<< HEAD
- * @version 2012-12-01
-=======
  * @version 2016-07-28
->>>>>>> 288c9883
  */
 public class JSONObject {
     /**
@@ -250,13 +246,9 @@
      *            the JSONObject.
      */
     public JSONObject(Map<?, ?> map) {
-        this.map = new HashMap<String, Object>();
+        this();
         if (map != null) {
-<<<<<<< HEAD
-            for (final Entry<?,?> e : map.entrySet()) {
-=======
             for (final Entry<?, ?> e : map.entrySet()) {
->>>>>>> 288c9883
                 final Object value = e.getValue();
                 if (value != null) {
                     this.map.put(String.valueOf(e.getKey()), wrap(value));
