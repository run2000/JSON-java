--- conflicted
+++ resolved
@@ -1016,11 +1016,7 @@
     }
 
     /**
-<<<<<<< HEAD
-     * Creates a JSONPointer using an intialization string and tries to
-=======
      * Creates a JSONPointer using an initialization string and tries to
->>>>>>> 2c228ecf
      * match it to an item within this JSONArray. For example, given a
      * JSONArray initialized with this document:
      * <pre>
