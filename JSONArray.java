package org.json;

/*
 Copyright (c) 2002 JSON.org

 Permission is hereby granted, free of charge, to any person obtaining a copy
 of this software and associated documentation files (the "Software"), to deal
 in the Software without restriction, including without limitation the rights
 to use, copy, modify, merge, publish, distribute, sublicense, and/or sell
 copies of the Software, and to permit persons to whom the Software is
 furnished to do so, subject to the following conditions:

 The above copyright notice and this permission notice shall be included in all
 copies or substantial portions of the Software.

 The Software shall be used for Good, not Evil.

 THE SOFTWARE IS PROVIDED "AS IS", WITHOUT WARRANTY OF ANY KIND, EXPRESS OR
 IMPLIED, INCLUDING BUT NOT LIMITED TO THE WARRANTIES OF MERCHANTABILITY,
 FITNESS FOR A PARTICULAR PURPOSE AND NONINFRINGEMENT. IN NO EVENT SHALL THE
 AUTHORS OR COPYRIGHT HOLDERS BE LIABLE FOR ANY CLAIM, DAMAGES OR OTHER
 LIABILITY, WHETHER IN AN ACTION OF CONTRACT, TORT OR OTHERWISE, ARISING FROM,
 OUT OF OR IN CONNECTION WITH THE SOFTWARE OR THE USE OR OTHER DEALINGS IN THE
 SOFTWARE.
 */

import org.json.JSONTokener.JSONToken;

import java.io.IOException;
import java.lang.reflect.Array;
import java.math.BigDecimal;
import java.math.BigInteger;
import java.util.ArrayList;
import java.util.Collection;
import java.util.Iterator;
import java.util.List;
import java.util.Map;

/**
 * A JSONArray is an ordered sequence of values. Its external text form is a
 * string wrapped in square brackets with commas separating the values. The
 * internal form is an object having <code>get</code> and <code>opt</code>
 * methods for accessing the values by index, and <code>put</code> methods for
 * adding or replacing values. The values can be any of these types:
 * <code>Boolean</code>, <code>JSONArray</code>, <code>JSONObject</code>,
 * <code>Number</code>, <code>String</code>, or the
 * <code>JSONObject.NULL object</code>.
 * <p>
 * The constructor can convert a JSON text into a Java object. The
 * <code>toString</code> method converts to JSON text.
 * <p>
 * A <code>get</code> method returns a value if one can be found, and throws an
 * exception if one cannot be found. An <code>opt</code> method returns a
 * default value instead of throwing an exception, and so is useful for
 * obtaining optional values.
 * <p>
 * The generic <code>get()</code> and <code>opt()</code> methods return an
 * object which you can cast or query for type. There are also typed
 * <code>get</code> and <code>opt</code> methods that do type checking and type
 * coercion for you.
 * <p>
 * The texts produced by the <code>toString</code> methods strictly conform to
 * JSON syntax rules. The constructors are more forgiving in the texts they will
 * accept:
 * <ul>
 * <li>An extra <code>,</code>&nbsp;<small>(comma)</small> may appear just
 * before the closing bracket.</li>
 * <li>The <code>null</code> value will be inserted when there is <code>,</code>
 * &nbsp;<small>(comma)</small> elision.</li>
 * <li>Strings may be quoted with <code>'</code>&nbsp;<small>(single
 * quote)</small>.</li>
 * <li>Strings do not need to be quoted at all if they do not begin with a quote
 * or single quote, and if they do not contain leading or trailing spaces, and
 * if they do not contain any of these characters:
 * <code>{ } [ ] / \ : , = ; #</code> and if they do not look like numbers and
 * if they are not the reserved words <code>true</code>, <code>false</code>, or
 * <code>null</code>.</li>
 * <li>Values can be separated by <code>;</code> <small>(semicolon)</small> as
 * well as by <code>,</code> <small>(comma)</small>.</li>
 * </ul>
 *
 * @author JSON.org
 * @version 2016-08-04
 */
public class JSONArray implements Iterable<Object> {

    /**
     * The arrayList where the JSONArray's properties are kept.
     */
    private final ArrayList<Object> myArrayList;

    /**
     * Construct an empty JSONArray.
     */
    public JSONArray() {
        this.myArrayList = new ArrayList<Object>();
    }

    /**
     * Construct a JSONArray from a JSONTokener.
     *
     * @param x
     *            A JSONTokener
     * @throws JSONException
     *             If there is a syntax error.
     */
    public JSONArray(JSONTokener x) throws JSONException {
        this();
        JSONToken c = x.nextTokenType();

        if (c != JSONToken.START_ARRAY) {
            throw x.syntaxError("A JSONArray text must start with '['");
        }

        for (;;) {
            c = x.nextTokenType();
            switch(c) {
                case VALUE_SEPARATOR:
                    // this should not be valid in a strict mode parse
                    this.put(JSONObject.NULL);
                    continue;
                case VALUE:
                case START_ARRAY:
                case START_OBJECT:
                    x.back();
                    this.put(x.nextValue());
                    break;
                case END_ARRAY:
                    return;
                default:
                    throw x.syntaxError("expected array value");
            }

            c = x.nextTokenType();
            switch (c) {
                case VALUE_SEPARATOR:
                    break;
                case END_ARRAY:
                    return;
                default:
                    throw x.syntaxError("Expected a ',' or ']'");
            }
        }
    }

    /**
     * Construct a JSONArray from a source JSON text.
     * <p>
     * This performs a lenient parse using the {@code JSONTokener} parser.
     * For a strict parse, use the {@code JSONStrictTokener} class.
     * </p>
     *
     * @param source
     *            A string that begins with <code>[</code>&nbsp;<small>(left
     *            bracket)</small> and ends with <code>]</code>
     *            &nbsp;<small>(right bracket)</small>.
     * @throws JSONException
     *             If there is a syntax error.
     */
    public JSONArray(String source) throws JSONException {
        this(new JSONTokener(source));
    }

    /**
     * Construct a JSONArray from a Collection.
     *
     * @param collection
     *            A Collection.
     */
    public JSONArray(Collection<?> collection) {
        this.myArrayList = new ArrayList<Object>();
        if (collection != null) {
            for (Object o : collection) {
                this.myArrayList.add(JSONObject.wrap(o));
            }
        }
    }

    /**
     * Construct a JSONArray from an array
     *
     * @throws JSONException
     *             If not an array.
     */
    public JSONArray(Object array) throws JSONException {
        this();
        if (array.getClass().isArray()) {
            int length = Array.getLength(array);
            for (int i = 0; i < length; i += 1) {
                this.put(JSONObject.wrap(Array.get(array, i)));
            }
        } else {
            throw new JSONException(
                    "JSONArray initial value should be a string or collection or array.");
        }
    }

    @Override
    public Iterator<Object> iterator() {
        return myArrayList.iterator();
    }

    /**
     * Get the object value associated with an index.
     *
     * @param index
     *            The index must be between 0 and length() - 1.
     * @return An object value.
     * @throws JSONException
     *             If there is no value for the index.
     */
    public Object get(int index) throws JSONException {
        Object object = this.opt(index);
        if (object == null) {
            throw new JSONException("JSONArray[" + index + "] not found.");
        }
        return object;
    }

    /**
     * Get the boolean value associated with an index. The string values "true"
     * and "false" are converted to boolean.
     *
     * @param index
     *            The index must be between 0 and length() - 1.
     * @return The truth.
     * @throws JSONException
     *             If there is no value for the index or if the value is not
     *             convertible to boolean.
     */
    public boolean getBoolean(int index) throws JSONException {
        Object object = this.get(index);
        if (object.equals(Boolean.FALSE)
                || (object instanceof String && ((String) object)
                        .equalsIgnoreCase("false"))) {
            return false;
        } else if (object.equals(Boolean.TRUE)
                || (object instanceof String && ((String) object)
                        .equalsIgnoreCase("true"))) {
            return true;
        }
        throw new JSONException("JSONArray[" + index + "] is not a boolean.");
    }

    /**
     * Get the double value associated with an index.
     *
     * @param index
     *            The index must be between 0 and length() - 1.
     * @return The value.
     * @throws JSONException
     *             If the key is not found or if the value cannot be converted
     *             to a number.
     */
    public double getDouble(int index) throws JSONException {
        Object object = this.get(index);
        try {
            if (object instanceof Number) {
                return ((Number) object).doubleValue();
            } else if (object instanceof String) {
                return Double.parseDouble((String) object);
            }
        } catch (Exception e) {

        }
        throw new JSONException("JSONArray[" + index + "] is not a number.");
    }

    /**
    * Get the enum value associated with an index.
    * 
    * @param clazz
    *            The type of enum to retrieve.
    * @param index
    *            The index must be between 0 and length() - 1.
    * @return The enum value at the index location
    * @throws JSONException
    *            if the key is not found or if the value cannot be converted
    *            to an enum.
    */
    public <E extends Enum<E>> E getEnum(Class<E> clazz, int index) throws JSONException {
        E val = optEnum(clazz, index);
        if(val==null) {
            // JSONException should really take a throwable argument.
            // If it did, I would re-implement this with the Enum.valueOf
            // method and place any thrown exception in the JSONException
            throw new JSONException("JSONObject[" + JSONObject.quote(Integer.toString(index))
                    + "] is not an enum of type " + JSONObject.quote(clazz.getSimpleName())
                    + ".");
        }
        return val;
    }

    /**
     * Get the BigDecimal value associated with an index.
     *
     * @param index
     *            The index must be between 0 and length() - 1.
     * @return The value.
     * @throws JSONException
     *             If the key is not found or if the value cannot be converted
     *             to a BigDecimal.
     */
    public BigDecimal getBigDecimal (int index) throws JSONException {
        Object object = this.get(index);
        try {
            return new BigDecimal(object.toString());
        } catch (Exception e) {
            throw new JSONException("JSONArray[" + index +
                    "] could not convert to BigDecimal.");
        }
    }

    /**
     * Get the BigInteger value associated with an index.
     *
     * @param index
     *            The index must be between 0 and length() - 1.
     * @return The value.
     * @throws JSONException
     *             If the key is not found or if the value cannot be converted
     *             to a BigInteger.
     */
    public BigInteger getBigInteger (int index) throws JSONException {
        Object object = this.get(index);
        try {
            return new BigInteger(object.toString());
        } catch (Exception e) {
            throw new JSONException("JSONArray[" + index +
                    "] could not convert to BigInteger.");
        }
    }

    /**
     * Get the int value associated with an index.
     *
     * @param index
     *            The index must be between 0 and length() - 1.
     * @return The value.
     * @throws JSONException
     *             If the key is not found or if the value is not a number.
     */
    public int getInt(int index) throws JSONException {
        Object object = this.get(index);
        try {
            if (object instanceof Number) {
                return ((Number) object).intValue();
            } else if (object instanceof String) {
                return Integer.parseInt((String) object);
            }
        } catch (Exception e) {

        }
        throw new JSONException("JSONArray[" + index + "] is not a number.");
    }

    /**
     * Get the JSONArray associated with an index.
     *
     * @param index
     *            The index must be between 0 and length() - 1.
     * @return A JSONArray value.
     * @throws JSONException
     *             If there is no value for the index. or if the value is not a
     *             JSONArray
     */
    public JSONArray getJSONArray(int index) throws JSONException {
        Object object = this.get(index);
        if (object instanceof JSONArray) {
            return (JSONArray) object;
        }
        throw new JSONException("JSONArray[" + index + "] is not a JSONArray.");
    }

    /**
     * Get the JSONObject associated with an index.
     *
     * @param index
     *            subscript
     * @return A JSONObject value.
     * @throws JSONException
     *             If there is no value for the index or if the value is not a
     *             JSONObject
     */
    public JSONObject getJSONObject(int index) throws JSONException {
        Object object = this.get(index);
        if (object instanceof JSONObject) {
            return (JSONObject) object;
        }
        throw new JSONException("JSONArray[" + index + "] is not a JSONObject.");
    }

    /**
     * Get the long value associated with an index.
     *
     * @param index
     *            The index must be between 0 and length() - 1.
     * @return The value.
     * @throws JSONException
     *             If the key is not found or if the value cannot be converted
     *             to a number.
     */
    public long getLong(int index) throws JSONException {
        Object object = this.get(index);
        try {
            if (object instanceof Number) {
                return ((Number) object).longValue();
            } else if (object instanceof String) {
                return Long.parseLong((String) object);
            }
        } catch (Exception e) {

        }
        throw new JSONException("JSONArray[" + index + "] is not a number.");
    }

    /**
     * Get the string associated with an index.
     *
     * @param index
     *            The index must be between 0 and length() - 1.
     * @return A string value.
     * @throws JSONException
     *             If there is no string value for the index.
     */
    public String getString(int index) throws JSONException {
        Object object = this.get(index);
        if (object instanceof String) {
            return (String) object;
        }
        throw new JSONException("JSONArray[" + index + "] not a string.");
    }

    /**
     * Determine if the value is null.
     *
     * @param index
     *            The index must be between 0 and length() - 1.
     * @return true if the value at the index is null, or if there is no value.
     */
    public boolean isNull(int index) {
        return JSONObject.NULL.equals(this.opt(index));
    }

    /**
     * Make a string from the contents of this JSONArray. The
     * <code>separator</code> string is inserted between each element. Warning:
     * This method assumes that the data structure is acyclical.
     *
     * @param separator
     *            A string that will be inserted between the elements.
     * @return a string.
     * @throws JSONException
     *             If the array contains an invalid number.
     */
    public String join(String separator) throws JSONException {
        int len = this.length();
        StringBuilder sb = new StringBuilder();

        for (int i = 0; i < len; i += 1) {
            if (i > 0) {
                sb.append(separator);
            }
            JSONObject.writeValue(sb, this.myArrayList.get(i));
        }
        return sb.toString();
    }

    /**
     * Get the number of elements in the JSONArray, included nulls.
     *
     * @return The length (or size).
     */
    public int length() {
        return this.myArrayList.size();
    }

    /**
     * Get the optional object value associated with an index.
     *
     * @param index
     *            The index must be between 0 and length() - 1.
     * @return An object value, or null if there is no object at that index.
     */
    public Object opt(int index) {
        return (index < 0 || index >= this.length()) ? null : this.myArrayList
                .get(index);
    }

    /**
     * Get the optional boolean value associated with an index. It returns false
     * if there is no value at that index, or if the value is not Boolean.TRUE
     * or the String "true".
     *
     * @param index
     *            The index must be between 0 and length() - 1.
     * @return The truth.
     */
    public boolean optBoolean(int index) {
        return this.optBoolean(index, false);
    }

    /**
     * Get the optional boolean value associated with an index. It returns the
     * defaultValue if there is no value at that index or if it is not a Boolean
     * or the String "true" or "false" (case insensitive).
     *
     * @param index
     *            The index must be between 0 and length() - 1.
     * @param defaultValue
     *            A boolean default.
     * @return The truth.
     */
    public boolean optBoolean(int index, boolean defaultValue) {
        Object object = this.opt(index);
        if (JSONObject.NULL.equals(object)) {
            return defaultValue;
        }
        if (object.equals(Boolean.FALSE)
                || (object instanceof String && ((String) object)
                        .equalsIgnoreCase("false"))) {
            return false;
        } else if (object.equals(Boolean.TRUE)
                || (object instanceof String && ((String) object)
                        .equalsIgnoreCase("true"))) {
            return true;
        }
        return defaultValue;
    }

    /**
     * Get the optional double value associated with an index. NaN is returned
     * if there is no value for the index, or if the value is not a number and
     * cannot be converted to a number.
     *
     * @param index
     *            The index must be between 0 and length() - 1.
     * @return The value.
     */
    public double optDouble(int index) {
        return this.optDouble(index, Double.NaN);
    }

    /**
     * Get the optional double value associated with an index. The defaultValue
     * is returned if there is no value for the index, or if the value is not a
     * number and cannot be converted to a number.
     *
     * @param index
     *            subscript
     * @param defaultValue
     *            The default value.
     * @return The value.
     */
    public double optDouble(int index, double defaultValue) {
        Object object = this.opt(index);
        if (JSONObject.NULL.equals(object)) {
            return defaultValue;
        }
        try {
            if (object instanceof Number) {
                return ((Number) object).doubleValue();
            } else if (object instanceof String) {
                return Double.parseDouble((String) object);
            }
        } catch (Exception e) {

        }
        return defaultValue;
    }

    /**
     * Get the optional int value associated with an index. Zero is returned if
     * there is no value for the index, or if the value is not a number and
     * cannot be converted to a number.
     *
     * @param index
     *            The index must be between 0 and length() - 1.
     * @return The value.
     */
    public int optInt(int index) {
        return this.optInt(index, 0);
    }

    /**
     * Get the optional int value associated with an index. The defaultValue is
     * returned if there is no value for the index, or if the value is not a
     * number and cannot be converted to a number.
     *
     * @param index
     *            The index must be between 0 and length() - 1.
     * @param defaultValue
     *            The default value.
     * @return The value.
     */
    public int optInt(int index, int defaultValue) {
        Object object = this.opt(index);
        if (JSONObject.NULL.equals(object)) {
            return defaultValue;
        }
        try {
            if (object instanceof Number) {
                return ((Number) object).intValue();
            } else if (object instanceof String) {
                return Integer.parseInt((String) object);
            }
        } catch (Exception e) {

        }
        return defaultValue;
    }

    /**
     * Get the enum value associated with a key.
     * 
     * @param clazz
     *            The type of enum to retrieve.
     * @param index
     *            The index must be between 0 and length() - 1.
     * @return The enum value at the index location or null if not found
     */
    public <E extends Enum<E>> E optEnum(Class<E> clazz, int index) {
        return this.optEnum(clazz, index, null);
    }

    /**
     * Get the enum value associated with a key.
     * 
     * @param clazz
     *            The type of enum to retrieve.
     * @param index
     *            The index must be between 0 and length() - 1.
     * @param defaultValue
     *            The default in case the value is not found
     * @return The enum value at the index location or defaultValue if
     *            the value is not found or cannot be assigned to clazz
     */
    public <E extends Enum<E>> E optEnum(Class<E> clazz, int index, E defaultValue) {
        try {
            Object val = this.opt(index);
            if (JSONObject.NULL.equals(val)) {
                return defaultValue;
            }
            if (clazz.isAssignableFrom(val.getClass())) {
                // we just checked it!
                @SuppressWarnings("unchecked")
                E myE = (E) val;
                return myE;
            }
            return Enum.valueOf(clazz, val.toString());
        } catch (IllegalArgumentException e) {
            return defaultValue;
        } catch (NullPointerException e) {
            return defaultValue;
        }
    }

    /**
     * Get the optional BigInteger value associated with an index. The 
     * defaultValue is returned if there is no value for the index, or if the 
     * value is not a number and cannot be converted to a number.
     *
     * @param index
     *            The index must be between 0 and length() - 1.
     * @param defaultValue
     *            The default value.
     * @return The value.
     */
    public BigInteger optBigInteger(int index, BigInteger defaultValue) {
        Object object = this.opt(index);
        if (JSONObject.NULL.equals(object)) {
            return defaultValue;
        }
        try {
            return new BigInteger(object.toString());
        } catch (Exception e) {
            return defaultValue;
        }
    }

    /**
     * Get the optional BigDecimal value associated with an index. The 
     * defaultValue is returned if there is no value for the index, or if the 
     * value is not a number and cannot be converted to a number.
     *
     * @param index
     *            The index must be between 0 and length() - 1.
     * @param defaultValue
     *            The default value.
     * @return The value.
     */
    public BigDecimal optBigDecimal(int index, BigDecimal defaultValue) {
        Object object = this.opt(index);
        if (JSONObject.NULL.equals(object)) {
            return defaultValue;
        }
        try {
            return new BigDecimal(object.toString());
        } catch (Exception e) {
            return defaultValue;
        }
    }

    /**
     * Get the optional JSONArray associated with an index.
     *
     * @param index
     *            subscript
     * @return A JSONArray value, or null if the index has no value, or if the
     *         value is not a JSONArray.
     */
    public JSONArray optJSONArray(int index) {
        Object o = this.opt(index);
        return o instanceof JSONArray ? (JSONArray) o : null;
    }

    /**
     * Get the optional JSONObject associated with an index. Null is returned if
     * the key is not found, or null if the index has no value, or if the value
     * is not a JSONObject.
     *
     * @param index
     *            The index must be between 0 and length() - 1.
     * @return A JSONObject value.
     */
    public JSONObject optJSONObject(int index) {
        Object o = this.opt(index);
        return o instanceof JSONObject ? (JSONObject) o : null;
    }

    /**
     * Get the optional long value associated with an index. Zero is returned if
     * there is no value for the index, or if the value is not a number and
     * cannot be converted to a number.
     *
     * @param index
     *            The index must be between 0 and length() - 1.
     * @return The value.
     */
    public long optLong(int index) {
        return this.optLong(index, 0);
    }

    /**
     * Get the optional long value associated with an index. The defaultValue is
     * returned if there is no value for the index, or if the value is not a
     * number and cannot be converted to a number.
     *
     * @param index
     *            The index must be between 0 and length() - 1.
     * @param defaultValue
     *            The default value.
     * @return The value.
     */
    public long optLong(int index, long defaultValue) {
        Object object = this.opt(index);
        if (JSONObject.NULL.equals(object)) {
            return defaultValue;
        }
        try {
            if (object instanceof Number) {
                return ((Number) object).longValue();
            } else if (object instanceof String) {
                return Long.parseLong((String) object);
            }
        } catch (Exception e) {

        }
        return defaultValue;
    }

    /**
     * Get the optional string value associated with an index. It returns an
     * empty string if there is no value at that index. If the value is not a
     * string and is not null, then it is coverted to a string.
     *
     * @param index
     *            The index must be between 0 and length() - 1.
     * @return A String value.
     */
    public String optString(int index) {
        return this.optString(index, "");
    }

    /**
     * Get the optional string associated with an index. The defaultValue is
     * returned if the key is not found.
     *
     * @param index
     *            The index must be between 0 and length() - 1.
     * @param defaultValue
     *            The default value.
     * @return A String value.
     */
    public String optString(int index, String defaultValue) {
        Object object = this.opt(index);
        return JSONObject.NULL.equals(object) ? defaultValue : object
                .toString();
    }

    /**
     * Append a boolean value. This increases the array's length by one.
     *
     * @param value
     *            A boolean value.
     * @return this.
     */
    public JSONArray put(boolean value) {
        this.put(Boolean.valueOf(value));
        return this;
    }

    /**
     * Put a value in the JSONArray, where the value will be a JSONArray which
     * is produced from a Collection.
     *
     * @param value
     *            A Collection value.
     * @return this.
     */
    public JSONArray put(Collection<?> value) {
        this.put(new JSONArray(value));
        return this;
    }

    /**
     * Append a double value. This increases the array's length by one.
     *
     * @param value
     *            A double value.
     * @throws JSONException
     *             if the value is not finite.
     * @return this.
     */
    public JSONArray put(double value) throws JSONException {
        Double d = Double.valueOf(value);
        JSONObject.testValidity(d);
        this.put(d);
        return this;
    }

    /**
     * Append an int value. This increases the array's length by one.
     *
     * @param value
     *            An int value.
     * @return this.
     */
    public JSONArray put(int value) {
        this.put(Integer.valueOf(value));
        return this;
    }

    /**
     * Append an long value. This increases the array's length by one.
     *
     * @param value
     *            A long value.
     * @return this.
     */
    public JSONArray put(long value) {
        this.put(Long.valueOf(value));
        return this;
    }

    /**
     * Put a value in the JSONArray, where the value will be a JSONObject which
     * is produced from a Map.
     *
     * @param value
     *            A Map value.
     * @return this.
     */
    public JSONArray put(Map<?, ?> value) {
        this.put(new JSONObject(value));
        return this;
    }

    /**
     * Append an object value. This increases the array's length by one.
     *
     * @param value
     *            An object value. The value should be a Boolean, Double,
     *            Integer, JSONArray, JSONObject, Long, or String, or the
     *            JSONObject.NULL object.
     * @return this.
     */
    public JSONArray put(Object value) {
        this.myArrayList.add(value);
        return this;
    }

    /**
     * Put or replace a boolean value in the JSONArray. If the index is greater
     * than the length of the JSONArray, then null elements will be added as
     * necessary to pad it out.
     *
     * @param index
     *            The subscript.
     * @param value
     *            A boolean value.
     * @return this.
     * @throws JSONException
     *             If the index is negative.
     */
    public JSONArray put(int index, boolean value) throws JSONException {
        this.put(index, Boolean.valueOf(value));
        return this;
    }

    /**
     * Put a value in the JSONArray, where the value will be a JSONArray which
     * is produced from a Collection.
     *
     * @param index
     *            The subscript.
     * @param value
     *            A Collection value.
     * @return this.
     * @throws JSONException
     *             If the index is negative or if the value is not finite.
     */
    public JSONArray put(int index, Collection<?> value) throws JSONException {
        this.put(index, new JSONArray(value));
        return this;
    }

    /**
     * Put or replace a double value. If the index is greater than the length of
     * the JSONArray, then null elements will be added as necessary to pad it
     * out.
     *
     * @param index
     *            The subscript.
     * @param value
     *            A double value.
     * @return this.
     * @throws JSONException
     *             If the index is negative or if the value is not finite.
     */
    public JSONArray put(int index, double value) throws JSONException {
        this.put(index, new Double(value));
        return this;
    }

    /**
     * Put or replace an int value. If the index is greater than the length of
     * the JSONArray, then null elements will be added as necessary to pad it
     * out.
     *
     * @param index
     *            The subscript.
     * @param value
     *            An int value.
     * @return this.
     * @throws JSONException
     *             If the index is negative.
     */
    public JSONArray put(int index, int value) throws JSONException {
        this.put(index, new Integer(value));
        return this;
    }

    /**
     * Put or replace a long value. If the index is greater than the length of
     * the JSONArray, then null elements will be added as necessary to pad it
     * out.
     *
     * @param index
     *            The subscript.
     * @param value
     *            A long value.
     * @return this.
     * @throws JSONException
     *             If the index is negative.
     */
    public JSONArray put(int index, long value) throws JSONException {
        this.put(index, new Long(value));
        return this;
    }

    /**
     * Put a value in the JSONArray, where the value will be a JSONObject that
     * is produced from a Map.
     *
     * @param index
     *            The subscript.
     * @param value
     *            The Map value.
     * @return this.
     * @throws JSONException
     *             If the index is negative or if the the value is an invalid
     *             number.
     */
    public JSONArray put(int index, Map<?, ?> value) throws JSONException {
        this.put(index, new JSONObject(value));
        return this;
    }

    /**
     * Put or replace an object value in the JSONArray. If the index is greater
     * than the length of the JSONArray, then null elements will be added as
     * necessary to pad it out.
     *
     * @param index
     *            The subscript.
     * @param value
     *            The value to put into the array. The value should be a
     *            Boolean, Double, Integer, JSONArray, JSONObject, Long, or
     *            String, or the JSONObject.NULL object.
     * @return this.
     * @throws JSONException
     *             If the index is negative or if the the value is an invalid
     *             number.
     */
    public JSONArray put(int index, Object value) throws JSONException {
        JSONObject.testValidity(value);
        if (index < 0) {
            throw new JSONException("JSONArray[" + index + "] not found.");
        }
        if (index < this.length()) {
            this.myArrayList.set(index, value);
        } else {
            while (index != this.length()) {
                this.put(JSONObject.NULL);
            }
            this.put(value);
        }
        return this;
    }
    
    /**
     * Creates a JSONPointer using an initialization string and tries to 
     * match it to an item within this JSONArray. For example, given a
     * JSONArray initialized with this document:
     * <pre>
     * [
     *     {"b":"c"}
     * ]
     * </pre>
     * and this JSONPointer string: 
     * <pre>
     * "/0/b"
     * </pre>
     * Then this method will return the String "c"
     * A JSONPointerException may be thrown from code called by this method.
     *
     * @param jsonPointer string that can be used to create a JSONPointer
     * @return the item matched by the JSONPointer, otherwise null
     */
    public Object query(String jsonPointer) {
        return new JSONPointer(jsonPointer).queryFrom(this);
    }
    
    /**
     * Queries and returns a value from this object using {@code jsonPointer}, or
     * returns null if the query fails due to a missing key.
     * 
     * @param jsonPointer the string representation of the JSON pointer
     * @return the queried value or {@code null}
     * @throws IllegalArgumentException if {@code jsonPointer} has invalid syntax
     */
    public Object optQuery(String jsonPointer) {
        JSONPointer pointer = new JSONPointer(jsonPointer);
        try {
            return pointer.queryFrom(this);
        } catch (JSONPointerException e) {
            return null;
        }
    }

    /**
     * Remove an index and close the hole.
     *
     * @param index
     *            The index of the element to be removed.
     * @return The value that was associated with the index, or null if there
     *         was no value.
     */
    public Object remove(int index) {
        return index >= 0 && index < this.length()
            ? this.myArrayList.remove(index)
            : null;
    }

    /**
     * Determine if two JSONArrays are similar.
     * They must contain similar sequences.
     *
     * @param other The other JSONArray
     * @return true if they are equal
     */
    public boolean similar(Object other) {
        if (!(other instanceof JSONArray)) {
            return false;
        }
        int len = this.length();
        if (len != ((JSONArray)other).length()) {
            return false;
        }
        for (int i = 0; i < len; i += 1) {
            Object valueThis = this.get(i);
            Object valueOther = ((JSONArray)other).get(i);
            if (valueThis instanceof JSONObject) {
                if (!((JSONObject)valueThis).similar(valueOther)) {
                    return false;
                }
            } else if (valueThis instanceof JSONArray) {
                if (!((JSONArray)valueThis).similar(valueOther)) {
                    return false;
                }
            } else if (!valueThis.equals(valueOther)) {
                return false;
            }
        }
        return true;
    }

    /**
     * Produce a JSONObject by combining a JSONArray of names with the values of
     * this JSONArray.
     *
     * @param names
     *            A JSONArray containing a list of key strings. These will be
     *            paired with the values.
     * @return A JSONObject, or null if there are no names or if this JSONArray
     *         has no values.
     * @throws JSONException
     *             If any of the names are null.
     */
    public JSONObject toJSONObject(JSONArray names) throws JSONException {
        if (names == null || names.length() == 0 || this.length() == 0) {
            return null;
        }
        JSONObject jo = new JSONObject();
        for (int i = 0; i < names.length(); i += 1) {
            jo.put(names.getString(i), this.opt(i));
        }
        return jo;
    }

    /**
     * Make a JSON text of this JSONArray. For compactness, no unnecessary
     * whitespace is added. If it is not possible to produce a syntactically
     * correct JSON text then null will be returned instead. This could occur if
     * the array contains an invalid number.
     * <p>
     * Warning: This method assumes that the data structure is acyclical.
     *
     * @return a printable, displayable, transmittable representation of the
     *         array.
     */
    @Override
    public String toString() {
        try {
            return this.toString(0);
        } catch (Exception e) {
            return null;
        }
    }

    /**
     * Make a prettyprinted JSON text of this JSONArray. Warning: This method
     * assumes that the data structure is acyclical.
     *
     * @param indentFactor
     *            The number of spaces to add to each level of indentation.
     * @return a printable, displayable, transmittable representation of the
     *         object, beginning with <code>[</code>&nbsp;<small>(left
     *         bracket)</small> and ending with <code>]</code>
     *         &nbsp;<small>(right bracket)</small>.
     * @throws JSONException
     */
    public String toString(int indentFactor) throws JSONException {
<<<<<<< HEAD
        return this.write(new StringBuilder(), indentFactor, 0).toString();
=======
        StringBuilder sw = new StringBuilder();
        return this.write(sw, indentFactor, 0).toString();
>>>>>>> 73c51558
    }

    /**
     * Write the contents of the JSONArray as JSON text to a writer. For
     * compactness, no whitespace is added.
     * <p>
     * Warning: This method assumes that the data structure is acyclical.
     *
     * @param writer
     *            Writes the serialized JSON
     * @param <T> a subtype of {@code Appendable}, returned to the caller
     *            for chaining purposes
     * @return The writer.
     * @throws JSONException
     */
    public <T extends Appendable> T write(T writer) throws JSONException {
        return this.write(writer, 0, 0);
    }

    /**
     * Write the contents of the JSONArray as JSON text to a writer. For
     * compactness, no whitespace is added.
     * <p>
     * Warning: This method assumes that the data structure is acyclical.
     *
     * @param writer
     *            Writes the serialized JSON
     * @param indentFactor
     *            The number of spaces to add to each level of indentation.
     * @param indent
     *            The indention of the top level.
     * @param <T> a subtype of {@code Appendable}, returned to the caller
     *            for chaining purposes
     * @return The writer.
     * @throws JSONException
     */
    public <T extends Appendable> T write(T writer, int indentFactor, int indent)
            throws JSONException {
        try {
            boolean commanate = false;
            int length = this.length();
            writer.append('[');

            if (length == 1) {
                JSONObject.writeValue(writer, this.myArrayList.get(0),
                        indentFactor, indent);
            } else if (length != 0) {
                final int newindent = indent + indentFactor;

                for (int i = 0; i < length; i += 1) {
                    if (commanate) {
                        writer.append(',');
                    }
                    if (indentFactor > 0) {
                        writer.append('\n');
                    }
                    JSONObject.indent(writer, newindent);
                    JSONObject.writeValue(writer, this.myArrayList.get(i),
                            indentFactor, newindent);
                    commanate = true;
                }
                if (indentFactor > 0) {
                    writer.append('\n');
                }
                JSONObject.indent(writer, indent);
            }
            writer.append(']');
            return writer;
        } catch (IOException e) {
            throw new JSONException(e);
        }
    }

    /**
     * Returns a java.util.List containing all of the elements in this array.
     * If an element in the array is a JSONArray or JSONObject it will also
     * be converted.
     * <p>
     * Warning: This method assumes that the data structure is acyclical.
     *
     * @return a java.util.List containing the elements of this array
     */
    public List<Object> toList() {
        List<Object> results = new ArrayList<Object>(this.myArrayList.size());
        for (Object element : this.myArrayList) {
            if (element == null || JSONObject.NULL.equals(element)) {
                results.add(null);
            } else if (element instanceof JSONArray) {
                results.add(((JSONArray) element).toList());
            } else if (element instanceof JSONObject) {
                results.add(((JSONObject) element).toMap());
            } else {
                results.add(element);
            }
        }
        return results;
    }
}<|MERGE_RESOLUTION|>--- conflicted
+++ resolved
@@ -1172,12 +1172,7 @@
      * @throws JSONException
      */
     public String toString(int indentFactor) throws JSONException {
-<<<<<<< HEAD
         return this.write(new StringBuilder(), indentFactor, 0).toString();
-=======
-        StringBuilder sw = new StringBuilder();
-        return this.write(sw, indentFactor, 0).toString();
->>>>>>> 73c51558
     }
 
     /**
