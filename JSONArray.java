package org.json;

/*
 Copyright (c) 2002 JSON.org

 Permission is hereby granted, free of charge, to any person obtaining a copy
 of this software and associated documentation files (the "Software"), to deal
 in the Software without restriction, including without limitation the rights
 to use, copy, modify, merge, publish, distribute, sublicense, and/or sell
 copies of the Software, and to permit persons to whom the Software is
 furnished to do so, subject to the following conditions:

 The above copyright notice and this permission notice shall be included in all
 copies or substantial portions of the Software.

 The Software shall be used for Good, not Evil.

 THE SOFTWARE IS PROVIDED "AS IS", WITHOUT WARRANTY OF ANY KIND, EXPRESS OR
 IMPLIED, INCLUDING BUT NOT LIMITED TO THE WARRANTIES OF MERCHANTABILITY,
 FITNESS FOR A PARTICULAR PURPOSE AND NONINFRINGEMENT. IN NO EVENT SHALL THE
 AUTHORS OR COPYRIGHT HOLDERS BE LIABLE FOR ANY CLAIM, DAMAGES OR OTHER
 LIABILITY, WHETHER IN AN ACTION OF CONTRACT, TORT OR OTHERWISE, ARISING FROM,
 OUT OF OR IN CONNECTION WITH THE SOFTWARE OR THE USE OR OTHER DEALINGS IN THE
 SOFTWARE.
 */

import org.json.JSONTokener.JSONToken;

import java.io.IOException;
import java.lang.reflect.Array;
import java.math.BigDecimal;
import java.math.BigInteger;
import java.util.ArrayList;
import java.util.Collection;
import java.util.Iterator;
import java.util.List;
import java.util.Map;

/**
 * A JSONArray is an ordered sequence of values. Its external text form is a
 * string wrapped in square brackets with commas separating the values. The
 * internal form is an object having <code>get</code> and <code>opt</code>
 * methods for accessing the values by index, and <code>put</code> methods for
 * adding or replacing values. The values can be any of these types:
 * <code>Boolean</code>, <code>JSONArray</code>, <code>JSONObject</code>,
 * <code>Number</code>, <code>String</code>, or the
 * <code>JSONObject.NULL object</code>.
 * <p>
 * The constructor can convert a JSON text into a Java object. The
 * <code>toString</code> method converts to JSON text.
 * <p>
 * A <code>get</code> method returns a value if one can be found, and throws an
 * exception if one cannot be found. An <code>opt</code> method returns a
 * default value instead of throwing an exception, and so is useful for
 * obtaining optional values.
 * <p>
 * The generic <code>get()</code> and <code>opt()</code> methods return an
 * object which you can cast or query for type. There are also typed
 * <code>get</code> and <code>opt</code> methods that do type checking and type
 * coercion for you.
 * <p>
 * The texts produced by the <code>toString</code> methods strictly conform to
 * JSON syntax rules. The constructors are more forgiving in the texts they will
 * accept:
 * <ul>
 * <li>An extra <code>,</code>&nbsp;<small>(comma)</small> may appear just
 * before the closing bracket.</li>
 * <li>The <code>null</code> value will be inserted when there is <code>,</code>
 * &nbsp;<small>(comma)</small> elision.</li>
 * <li>Strings may be quoted with <code>'</code>&nbsp;<small>(single
 * quote)</small>.</li>
 * <li>Strings do not need to be quoted at all if they do not begin with a quote
 * or single quote, and if they do not contain leading or trailing spaces, and
 * if they do not contain any of these characters:
 * <code>{ } [ ] / \ : , = ; #</code> and if they do not look like numbers and
 * if they are not the reserved words <code>true</code>, <code>false</code>, or
 * <code>null</code>.</li>
 * <li>Values can be separated by <code>;</code> <small>(semicolon)</small> as
 * well as by <code>,</code> <small>(comma)</small>.</li>
 * </ul>
 *
 * @author JSON.org
<<<<<<< HEAD
 * @version 2012-11-13
=======
 * @version 2016-07-28
>>>>>>> 288c9883
 */
public class JSONArray implements Iterable<Object> {

    /**
     * The arrayList where the JSONArray's properties are kept.
     */
    private final ArrayList<Object> myArrayList;

    /**
     * Construct an empty JSONArray.
     */
    public JSONArray() {
        this.myArrayList = new ArrayList<Object>();
    }

    /**
     * Construct a JSONArray from a JSONTokener.
     *
     * @param x
     *            A JSONTokener
     * @throws JSONException
     *             If there is a syntax error.
     */
    public JSONArray(JSONTokener x) throws JSONException {
        this();
        JSONToken c = x.nextTokenType();

        if (c != JSONToken.START_ARRAY) {
            throw x.syntaxError("A JSONArray text must start with '['");
        }

        for (;;) {
            c = x.nextTokenType();
            switch(c) {
                case VALUE_SEPARATOR:
                    // this should not be valid in a strict mode parse
                    this.put(JSONObject.NULL);
                    continue;
                case VALUE:
                case START_ARRAY:
                case START_OBJECT:
                    x.back();
                    this.put(x.nextValue());
                    break;
                case END_ARRAY:
                    return;
                default:
                    throw x.syntaxError("expected array value");
            }

            c = x.nextTokenType();
            switch (c) {
                case VALUE_SEPARATOR:
                    break;
                case END_ARRAY:
                    return;
                default:
                    throw x.syntaxError("Expected a ',' or ']'");
            }
        }
    }

    /**
     * Construct a JSONArray from a source JSON text.
     * <p>
     * This performs a lenient parse using the {@code JSONTokener} parser.
     * For a strict parse, use the {@code JSONStrictTokener} class.
     * </p>
     *
     * @param source
     *            A string that begins with <code>[</code>&nbsp;<small>(left
     *            bracket)</small> and ends with <code>]</code>
     *            &nbsp;<small>(right bracket)</small>.
     * @throws JSONException
     *             If there is a syntax error.
     */
    public JSONArray(String source) throws JSONException {
        this(new JSONTokener(source));
    }

    /**
     * Construct a JSONArray from a Collection.
     *
     * @param collection
     *            A Collection.
     */
    public JSONArray(Collection<?> collection) {
        this.myArrayList = new ArrayList<Object>();
        if (collection != null) {
<<<<<<< HEAD
               for (Object o: collection){
                       this.myArrayList.add(JSONObject.wrap(o));
               }
=======
            for (Object o : collection) {
                this.myArrayList.add(JSONObject.wrap(o));
            }
>>>>>>> 288c9883
        }
    }

    /**
     * Construct a JSONArray from an array
     *
     * @throws JSONException
     *             If not an array.
     */
    public JSONArray(Object array) throws JSONException {
        this();
        if (array.getClass().isArray()) {
            int length = Array.getLength(array);
            for (int i = 0; i < length; i += 1) {
                this.put(JSONObject.wrap(Array.get(array, i)));
            }
        } else {
            throw new JSONException(
                    "JSONArray initial value should be a string or collection or array.");
        }
    }

    @Override
    public Iterator<Object> iterator() {
        return myArrayList.iterator();
    }

    /**
     * Get the object value associated with an index.
     *
     * @param index
     *            The index must be between 0 and length() - 1.
     * @return An object value.
     * @throws JSONException
     *             If there is no value for the index.
     */
    public Object get(int index) throws JSONException {
        Object object = this.opt(index);
        if (object == null) {
            throw new JSONException("JSONArray[" + index + "] not found.");
        }
        return object;
    }

    /**
     * Get the boolean value associated with an index. The string values "true"
     * and "false" are converted to boolean.
     *
     * @param index
     *            The index must be between 0 and length() - 1.
     * @return The truth.
     * @throws JSONException
     *             If there is no value for the index or if the value is not
     *             convertible to boolean.
     */
    public boolean getBoolean(int index) throws JSONException {
        Object object = this.get(index);
        if (object.equals(Boolean.FALSE)
                || (object instanceof String && ((String) object)
                        .equalsIgnoreCase("false"))) {
            return false;
        } else if (object.equals(Boolean.TRUE)
                || (object instanceof String && ((String) object)
                        .equalsIgnoreCase("true"))) {
            return true;
        }
        throw new JSONException("JSONArray[" + index + "] is not a boolean.");
    }

    /**
     * Get the double value associated with an index.
     *
     * @param index
     *            The index must be between 0 and length() - 1.
     * @return The value.
     * @throws JSONException
     *             If the key is not found or if the value cannot be converted
     *             to a number.
     */
    public double getDouble(int index) throws JSONException {
        Object object = this.get(index);
        try {
            if (object instanceof Number) {
                return ((Number) object).doubleValue();
            } else if (object instanceof String) {
                return Double.parseDouble((String) object);
            }
        } catch (Exception e) {

        }
        throw new JSONException("JSONArray[" + index + "] is not a number.");
    }

    /**
    * Get the enum value associated with an index.
    *
    * @param clazz
    *            The type of enum to retrieve.
    * @param index
    *            The index must be between 0 and length() - 1.
    * @return The enum value at the index location
    * @throws JSONException
    *            if the key is not found or if the value cannot be converted
    *            to an enum.
    */
    public <E extends Enum<E>> E getEnum(Class<E> clazz, int index) throws JSONException {
        E val = optEnum(clazz, index);
        if(val==null) {
            // JSONException should really take a throwable argument.
            // If it did, I would re-implement this with the Enum.valueOf
            // method and place any thrown exception in the JSONException
            throw new JSONException("JSONObject[" + JSONObject.quote(Integer.toString(index))
                    + "] is not an enum of type " + JSONObject.quote(clazz.getSimpleName())
                    + ".");
        }
        return val;
    }

    /**
     * Get the BigDecimal value associated with an index.
     *
     * @param index
     *            The index must be between 0 and length() - 1.
     * @return The value.
     * @throws JSONException
     *             If the key is not found or if the value cannot be converted
     *             to a BigDecimal.
     */
    public BigDecimal getBigDecimal (int index) throws JSONException {
        Object object = this.get(index);
        try {
            return new BigDecimal(object.toString());
        } catch (Exception e) {
            throw new JSONException("JSONArray[" + index +
                    "] could not convert to BigDecimal.");
        }
    }

    /**
     * Get the BigInteger value associated with an index.
     *
     * @param index
     *            The index must be between 0 and length() - 1.
     * @return The value.
     * @throws JSONException
     *             If the key is not found or if the value cannot be converted
     *             to a BigInteger.
     */
    public BigInteger getBigInteger (int index) throws JSONException {
        Object object = this.get(index);
        try {
            return new BigInteger(object.toString());
        } catch (Exception e) {
            throw new JSONException("JSONArray[" + index +
                    "] could not convert to BigInteger.");
        }
    }

    /**
     * Get the int value associated with an index.
     *
     * @param index
     *            The index must be between 0 and length() - 1.
     * @return The value.
     * @throws JSONException
     *             If the key is not found or if the value is not a number.
     */
    public int getInt(int index) throws JSONException {
        Object object = this.get(index);
        try {
            if (object instanceof Number) {
                return ((Number) object).intValue();
            } else if (object instanceof String) {
                return Integer.parseInt((String) object);
            }
        } catch (Exception e) {

        }
        throw new JSONException("JSONArray[" + index + "] is not a number.");
    }

    /**
     * Get the JSONArray associated with an index.
     *
     * @param index
     *            The index must be between 0 and length() - 1.
     * @return A JSONArray value.
     * @throws JSONException
     *             If there is no value for the index. or if the value is not a
     *             JSONArray
     */
    public JSONArray getJSONArray(int index) throws JSONException {
        Object object = this.get(index);
        if (object instanceof JSONArray) {
            return (JSONArray) object;
        }
        throw new JSONException("JSONArray[" + index + "] is not a JSONArray.");
    }

    /**
     * Get the JSONObject associated with an index.
     *
     * @param index
     *            subscript
     * @return A JSONObject value.
     * @throws JSONException
     *             If there is no value for the index or if the value is not a
     *             JSONObject
     */
    public JSONObject getJSONObject(int index) throws JSONException {
        Object object = this.get(index);
        if (object instanceof JSONObject) {
            return (JSONObject) object;
        }
        throw new JSONException("JSONArray[" + index + "] is not a JSONObject.");
    }

    /**
     * Get the long value associated with an index.
     *
     * @param index
     *            The index must be between 0 and length() - 1.
     * @return The value.
     * @throws JSONException
     *             If the key is not found or if the value cannot be converted
     *             to a number.
     */
    public long getLong(int index) throws JSONException {
        Object object = this.get(index);
        try {
            if (object instanceof Number) {
                return ((Number) object).longValue();
            } else if (object instanceof String) {
                return Long.parseLong((String) object);
            }
        } catch (Exception e) {

        }
        throw new JSONException("JSONArray[" + index + "] is not a number.");
    }

    /**
     * Get the string associated with an index.
     *
     * @param index
     *            The index must be between 0 and length() - 1.
     * @return A string value.
     * @throws JSONException
     *             If there is no string value for the index.
     */
    public String getString(int index) throws JSONException {
        Object object = this.get(index);
        if (object instanceof String) {
            return (String) object;
        }
        throw new JSONException("JSONArray[" + index + "] not a string.");
    }

    /**
     * Determine if the value is null.
     *
     * @param index
     *            The index must be between 0 and length() - 1.
     * @return true if the value at the index is null, or if there is no value.
     */
    public boolean isNull(int index) {
        return JSONObject.NULL.equals(this.opt(index));
    }

    /**
     * Make a string from the contents of this JSONArray. The
     * <code>separator</code> string is inserted between each element. Warning:
     * This method assumes that the data structure is acyclical.
     *
     * @param separator
     *            A string that will be inserted between the elements.
     * @return a string.
     * @throws JSONException
     *             If the array contains an invalid number.
     */
    public String join(String separator) throws JSONException {
        int len = this.length();
        StringBuilder sb = new StringBuilder();

        for (int i = 0; i < len; i += 1) {
            if (i > 0) {
                sb.append(separator);
            }
            JSONObject.writeValue(sb, this.myArrayList.get(i));
        }
        return sb.toString();
    }

    /**
     * Get the number of elements in the JSONArray, included nulls.
     *
     * @return The length (or size).
     */
    public int length() {
        return this.myArrayList.size();
    }

    /**
     * Get the optional object value associated with an index.
     *
     * @param index
     *            The index must be between 0 and length() - 1.
     * @return An object value, or null if there is no object at that index.
     */
    public Object opt(int index) {
        return (index < 0 || index >= this.length()) ? null : this.myArrayList
                .get(index);
    }

    /**
     * Get the optional boolean value associated with an index. It returns false
     * if there is no value at that index, or if the value is not Boolean.TRUE
     * or the String "true".
     *
     * @param index
     *            The index must be between 0 and length() - 1.
     * @return The truth.
     */
    public boolean optBoolean(int index) {
        return this.optBoolean(index, false);
    }

    /**
     * Get the optional boolean value associated with an index. It returns the
     * defaultValue if there is no value at that index or if it is not a Boolean
     * or the String "true" or "false" (case insensitive).
     *
     * @param index
     *            The index must be between 0 and length() - 1.
     * @param defaultValue
     *            A boolean default.
     * @return The truth.
     */
    public boolean optBoolean(int index, boolean defaultValue) {
        Object object = this.opt(index);
        if (JSONObject.NULL.equals(object)) {
            return defaultValue;
        }
        if (object.equals(Boolean.FALSE)
                || (object instanceof String && ((String) object)
                        .equalsIgnoreCase("false"))) {
            return false;
        } else if (object.equals(Boolean.TRUE)
                || (object instanceof String && ((String) object)
                        .equalsIgnoreCase("true"))) {
            return true;
        }
        return defaultValue;
    }

    /**
     * Get the optional double value associated with an index. NaN is returned
     * if there is no value for the index, or if the value is not a number and
     * cannot be converted to a number.
     *
     * @param index
     *            The index must be between 0 and length() - 1.
     * @return The value.
     */
    public double optDouble(int index) {
        return this.optDouble(index, Double.NaN);
    }

    /**
     * Get the optional double value associated with an index. The defaultValue
     * is returned if there is no value for the index, or if the value is not a
     * number and cannot be converted to a number.
     *
     * @param index
     *            subscript
     * @param defaultValue
     *            The default value.
     * @return The value.
     */
    public double optDouble(int index, double defaultValue) {
        Object object = this.opt(index);
        if (JSONObject.NULL.equals(object)) {
            return defaultValue;
        }
        try {
            if (object instanceof Number) {
                return ((Number) object).doubleValue();
            } else if (object instanceof String) {
                return Double.parseDouble((String) object);
            }
        } catch (Exception e) {

        }
        return defaultValue;
    }

    /**
     * Get the optional int value associated with an index. Zero is returned if
     * there is no value for the index, or if the value is not a number and
     * cannot be converted to a number.
     *
     * @param index
     *            The index must be between 0 and length() - 1.
     * @return The value.
     */
    public int optInt(int index) {
        return this.optInt(index, 0);
    }

    /**
     * Get the optional int value associated with an index. The defaultValue is
     * returned if there is no value for the index, or if the value is not a
     * number and cannot be converted to a number.
     *
     * @param index
     *            The index must be between 0 and length() - 1.
     * @param defaultValue
     *            The default value.
     * @return The value.
     */
    public int optInt(int index, int defaultValue) {
        Object object = this.opt(index);
        if (JSONObject.NULL.equals(object)) {
            return defaultValue;
        }
        try {
            if (object instanceof Number) {
                return ((Number) object).intValue();
            } else if (object instanceof String) {
                return Integer.parseInt((String) object);
            }
        } catch (Exception e) {

        }
        return defaultValue;
    }

    /**
     * Get the enum value associated with a key.
     *
     * @param clazz
     *            The type of enum to retrieve.
     * @param index
     *            The index must be between 0 and length() - 1.
     * @return The enum value at the index location or null if not found
     */
    public <E extends Enum<E>> E optEnum(Class<E> clazz, int index) {
        return this.optEnum(clazz, index, null);
    }

    /**
     * Get the enum value associated with a key.
     *
     * @param clazz
     *            The type of enum to retrieve.
     * @param index
     *            The index must be between 0 and length() - 1.
     * @param defaultValue
     *            The default in case the value is not found
     * @return The enum value at the index location or defaultValue if
     *            the value is not found or cannot be assigned to clazz
     */
    public <E extends Enum<E>> E optEnum(Class<E> clazz, int index, E defaultValue) {
        try {
            Object val = this.opt(index);
            if (JSONObject.NULL.equals(val)) {
                return defaultValue;
            }
            if (clazz.isAssignableFrom(val.getClass())) {
                // we just checked it!
                @SuppressWarnings("unchecked")
                E myE = (E) val;
                return myE;
            }
            return Enum.valueOf(clazz, val.toString());
        } catch (IllegalArgumentException e) {
            return defaultValue;
        } catch (NullPointerException e) {
            return defaultValue;
        }
    }

    /**
     * Get the optional BigInteger value associated with an index. The
     * defaultValue is returned if there is no value for the index, or if the
     * value is not a number and cannot be converted to a number.
     *
     * @param index
     *            The index must be between 0 and length() - 1.
     * @param defaultValue
     *            The default value.
     * @return The value.
     */
    public BigInteger optBigInteger(int index, BigInteger defaultValue) {
        Object object = this.opt(index);
        if (JSONObject.NULL.equals(object)) {
            return defaultValue;
        }
        try {
            return new BigInteger(object.toString());
        } catch (Exception e) {
            return defaultValue;
        }
    }

    /**
     * Get the optional BigDecimal value associated with an index. The
     * defaultValue is returned if there is no value for the index, or if the
     * value is not a number and cannot be converted to a number.
     *
     * @param index
     *            The index must be between 0 and length() - 1.
     * @param defaultValue
     *            The default value.
     * @return The value.
     */
    public BigDecimal optBigDecimal(int index, BigDecimal defaultValue) {
        Object object = this.opt(index);
        if (JSONObject.NULL.equals(object)) {
            return defaultValue;
        }
        try {
            return new BigDecimal(object.toString());
        } catch (Exception e) {
            return defaultValue;
        }
    }

    /**
     * Get the optional JSONArray associated with an index.
     *
     * @param index
     *            subscript
     * @return A JSONArray value, or null if the index has no value, or if the
     *         value is not a JSONArray.
     */
    public JSONArray optJSONArray(int index) {
        Object o = this.opt(index);
        return o instanceof JSONArray ? (JSONArray) o : null;
    }

    /**
     * Get the optional JSONObject associated with an index. Null is returned if
     * the key is not found, or null if the index has no value, or if the value
     * is not a JSONObject.
     *
     * @param index
     *            The index must be between 0 and length() - 1.
     * @return A JSONObject value.
     */
    public JSONObject optJSONObject(int index) {
        Object o = this.opt(index);
        return o instanceof JSONObject ? (JSONObject) o : null;
    }

    /**
     * Get the optional long value associated with an index. Zero is returned if
     * there is no value for the index, or if the value is not a number and
     * cannot be converted to a number.
     *
     * @param index
     *            The index must be between 0 and length() - 1.
     * @return The value.
     */
    public long optLong(int index) {
        return this.optLong(index, 0);
    }

    /**
     * Get the optional long value associated with an index. The defaultValue is
     * returned if there is no value for the index, or if the value is not a
     * number and cannot be converted to a number.
     *
     * @param index
     *            The index must be between 0 and length() - 1.
     * @param defaultValue
     *            The default value.
     * @return The value.
     */
    public long optLong(int index, long defaultValue) {
        Object object = this.opt(index);
        if (JSONObject.NULL.equals(object)) {
            return defaultValue;
        }
        try {
            if (object instanceof Number) {
                return ((Number) object).longValue();
            } else if (object instanceof String) {
                return Long.parseLong((String) object);
            }
        } catch (Exception e) {

        }
        return defaultValue;
    }

    /**
     * Get the optional string value associated with an index. It returns an
     * empty string if there is no value at that index. If the value is not a
     * string and is not null, then it is coverted to a string.
     *
     * @param index
     *            The index must be between 0 and length() - 1.
     * @return A String value.
     */
    public String optString(int index) {
        return this.optString(index, "");
    }

    /**
     * Get the optional string associated with an index. The defaultValue is
     * returned if the key is not found.
     *
     * @param index
     *            The index must be between 0 and length() - 1.
     * @param defaultValue
     *            The default value.
     * @return A String value.
     */
    public String optString(int index, String defaultValue) {
        Object object = this.opt(index);
        return JSONObject.NULL.equals(object) ? defaultValue : object
                .toString();
    }

    /**
     * Append a boolean value. This increases the array's length by one.
     *
     * @param value
     *            A boolean value.
     * @return this.
     */
    public JSONArray put(boolean value) {
        this.put(Boolean.valueOf(value));
        return this;
    }

    /**
     * Put a value in the JSONArray, where the value will be a JSONArray which
     * is produced from a Collection.
     *
     * @param value
     *            A Collection value.
     * @return this.
     */
    public JSONArray put(Collection<?> value) {
        this.put(new JSONArray(value));
        return this;
    }

    /**
     * Append a double value. This increases the array's length by one.
     *
     * @param value
     *            A double value.
     * @throws JSONException
     *             if the value is not finite.
     * @return this.
     */
    public JSONArray put(double value) throws JSONException {
        Double d = Double.valueOf(value);
        JSONObject.testValidity(d);
        this.put(d);
        return this;
    }

    /**
     * Append an int value. This increases the array's length by one.
     *
     * @param value
     *            An int value.
     * @return this.
     */
    public JSONArray put(int value) {
        this.put(Integer.valueOf(value));
        return this;
    }

    /**
     * Append an long value. This increases the array's length by one.
     *
     * @param value
     *            A long value.
     * @return this.
     */
    public JSONArray put(long value) {
        this.put(Long.valueOf(value));
        return this;
    }

    /**
     * Put a value in the JSONArray, where the value will be a JSONObject which
     * is produced from a Map.
     *
     * @param value
     *            A Map value.
     * @return this.
     */
    public JSONArray put(Map<?, ?> value) {
        this.put(new JSONObject(value));
        return this;
    }

    /**
     * Append an object value. This increases the array's length by one.
     *
     * @param value
     *            An object value. The value should be a Boolean, Double,
     *            Integer, JSONArray, JSONObject, Long, or String, or the
     *            JSONObject.NULL object.
     * @return this.
     */
    public JSONArray put(Object value) {
        this.myArrayList.add(value);
        return this;
    }

    /**
     * Put or replace a boolean value in the JSONArray. If the index is greater
     * than the length of the JSONArray, then null elements will be added as
     * necessary to pad it out.
     *
     * @param index
     *            The subscript.
     * @param value
     *            A boolean value.
     * @return this.
     * @throws JSONException
     *             If the index is negative.
     */
    public JSONArray put(int index, boolean value) throws JSONException {
        this.put(index, Boolean.valueOf(value));
        return this;
    }

    /**
     * Put a value in the JSONArray, where the value will be a JSONArray which
     * is produced from a Collection.
     *
     * @param index
     *            The subscript.
     * @param value
     *            A Collection value.
     * @return this.
     * @throws JSONException
     *             If the index is negative or if the value is not finite.
     */
    public JSONArray put(int index, Collection<?> value) throws JSONException {
        this.put(index, new JSONArray(value));
        return this;
    }

    /**
     * Put or replace a double value. If the index is greater than the length of
     * the JSONArray, then null elements will be added as necessary to pad it
     * out.
     *
     * @param index
     *            The subscript.
     * @param value
     *            A double value.
     * @return this.
     * @throws JSONException
     *             If the index is negative or if the value is not finite.
     */
    public JSONArray put(int index, double value) throws JSONException {
        this.put(index, new Double(value));
        return this;
    }

    /**
     * Put or replace an int value. If the index is greater than the length of
     * the JSONArray, then null elements will be added as necessary to pad it
     * out.
     *
     * @param index
     *            The subscript.
     * @param value
     *            An int value.
     * @return this.
     * @throws JSONException
     *             If the index is negative.
     */
    public JSONArray put(int index, int value) throws JSONException {
        this.put(index, new Integer(value));
        return this;
    }

    /**
     * Put or replace a long value. If the index is greater than the length of
     * the JSONArray, then null elements will be added as necessary to pad it
     * out.
     *
     * @param index
     *            The subscript.
     * @param value
     *            A long value.
     * @return this.
     * @throws JSONException
     *             If the index is negative.
     */
    public JSONArray put(int index, long value) throws JSONException {
        this.put(index, new Long(value));
        return this;
    }

    /**
     * Put a value in the JSONArray, where the value will be a JSONObject that
     * is produced from a Map.
     *
     * @param index
     *            The subscript.
     * @param value
     *            The Map value.
     * @return this.
     * @throws JSONException
     *             If the index is negative or if the the value is an invalid
     *             number.
     */
    public JSONArray put(int index, Map<?, ?> value) throws JSONException {
        this.put(index, new JSONObject(value));
        return this;
    }

    /**
     * Put or replace an object value in the JSONArray. If the index is greater
     * than the length of the JSONArray, then null elements will be added as
     * necessary to pad it out.
     *
     * @param index
     *            The subscript.
     * @param value
     *            The value to put into the array. The value should be a
     *            Boolean, Double, Integer, JSONArray, JSONObject, Long, or
     *            String, or the JSONObject.NULL object.
     * @return this.
     * @throws JSONException
     *             If the index is negative or if the the value is an invalid
     *             number.
     */
    public JSONArray put(int index, Object value) throws JSONException {
        JSONObject.testValidity(value);
        if (index < 0) {
            throw new JSONException("JSONArray[" + index + "] not found.");
        }
        if (index < this.length()) {
            this.myArrayList.set(index, value);
        } else {
            while (index != this.length()) {
                this.put(JSONObject.NULL);
            }
            this.put(value);
        }
        return this;
    }

    /**
     * Creates a JSONPointer using an initialization string and tries to
     * match it to an item within this JSONArray. For example, given a
     * JSONArray initialized with this document:
     * <pre>
     * [
     *     {"b":"c"}
     * ]
     * </pre>
     * and this JSONPointer string:
     * <pre>
     * "/0/b"
     * </pre>
     * Then this method will return the String "c"
     * A JSONPointerException may be thrown from code called by this method.
     *
     * @param jsonPointer string that can be used to create a JSONPointer
     * @return the item matched by the JSONPointer, otherwise null
     */
    public Object query(String jsonPointer) {
        return new JSONPointer(jsonPointer).queryFrom(this);
    }

    /**
     * Queries and returns a value from this object using {@code jsonPointer}, or
     * returns null if the query fails due to a missing key.
     *
     * @param jsonPointer the string representation of the JSON pointer
     * @return the queried value or {@code null}
     * @throws IllegalArgumentException if {@code jsonPointer} has invalid syntax
     */
    public Object optQuery(String jsonPointer) {
        JSONPointer pointer = new JSONPointer(jsonPointer);
        try {
            return pointer.queryFrom(this);
        } catch (JSONPointerException e) {
            return null;
        }
    }

    /**
     * Remove an index and close the hole.
     *
     * @param index
     *            The index of the element to be removed.
     * @return The value that was associated with the index, or null if there
     *         was no value.
     */
    public Object remove(int index) {
        return index >= 0 && index < this.length()
            ? this.myArrayList.remove(index)
            : null;
    }

    /**
     * Determine if two JSONArrays are similar.
     * They must contain similar sequences.
     *
     * @param other The other JSONArray
     * @return true if they are equal
     */
    public boolean similar(Object other) {
        if (!(other instanceof JSONArray)) {
            return false;
        }
        int len = this.length();
        if (len != ((JSONArray)other).length()) {
            return false;
        }
        for (int i = 0; i < len; i += 1) {
            Object valueThis = this.get(i);
            Object valueOther = ((JSONArray)other).get(i);
            if (valueThis instanceof JSONObject) {
                if (!((JSONObject)valueThis).similar(valueOther)) {
                    return false;
                }
            } else if (valueThis instanceof JSONArray) {
                if (!((JSONArray)valueThis).similar(valueOther)) {
                    return false;
                }
            } else if (!valueThis.equals(valueOther)) {
                return false;
            }
        }
        return true;
    }

    /**
     * Produce a JSONObject by combining a JSONArray of names with the values of
     * this JSONArray.
     *
     * @param names
     *            A JSONArray containing a list of key strings. These will be
     *            paired with the values.
     * @return A JSONObject, or null if there are no names or if this JSONArray
     *         has no values.
     * @throws JSONException
     *             If any of the names are null.
     */
    public JSONObject toJSONObject(JSONArray names) throws JSONException {
        if (names == null || names.length() == 0 || this.length() == 0) {
            return null;
        }
        JSONObject jo = new JSONObject();
        for (int i = 0; i < names.length(); i += 1) {
            jo.put(names.getString(i), this.opt(i));
        }
        return jo;
    }

    /**
     * Make a JSON text of this JSONArray. For compactness, no unnecessary
     * whitespace is added. If it is not possible to produce a syntactically
     * correct JSON text then null will be returned instead. This could occur if
     * the array contains an invalid number.
     * <p>
     * Warning: This method assumes that the data structure is acyclical.
     *
     * @return a printable, displayable, transmittable representation of the
     *         array.
     */
    @Override
    public String toString() {
        try {
            return this.toString(0);
        } catch (Exception e) {
            return null;
        }
    }

    /**
     * Make a prettyprinted JSON text of this JSONArray. Warning: This method
     * assumes that the data structure is acyclical.
     *
     * @param indentFactor
     *            The number of spaces to add to each level of indentation.
     * @return a printable, displayable, transmittable representation of the
     *         object, beginning with <code>[</code>&nbsp;<small>(left
     *         bracket)</small> and ending with <code>]</code>
     *         &nbsp;<small>(right bracket)</small>.
     * @throws JSONException
     */
    public String toString(int indentFactor) throws JSONException {
        return this.write(new StringBuilder(), indentFactor, 0).toString();
    }

    /**
     * Write the contents of the JSONArray as JSON text to a writer. For
     * compactness, no whitespace is added.
     * <p>
     * Warning: This method assumes that the data structure is acyclical.
     *
     * @param writer
     *            Writes the serialized JSON
     * @param <T> a subtype of {@code Appendable}, returned to the caller
     *            for chaining purposes
     * @return The writer.
     * @throws JSONException
     */
    public <T extends Appendable> T write(T writer) throws JSONException {
        return this.write(writer, 0, 0);
    }

    /**
     * Write the contents of the JSONArray as JSON text to a writer. For
     * compactness, no whitespace is added.
     * <p>
     * Warning: This method assumes that the data structure is acyclical.
     *
     * @param writer
     *            Writes the serialized JSON
     * @param indentFactor
     *            The number of spaces to add to each level of indentation.
     * @param indent
     *            The indention of the top level.
     * @param <T> a subtype of {@code Appendable}, returned to the caller
     *            for chaining purposes
     * @return The writer.
     * @throws JSONException
     */
    public <T extends Appendable> T write(T writer, int indentFactor, int indent)
            throws JSONException {
        try {
            boolean commanate = false;
            int length = this.length();
            writer.append('[');

            if (length == 1) {
                JSONObject.writeValue(writer, this.myArrayList.get(0),
                        indentFactor, indent);
            } else if (length != 0) {
                final int newindent = indent + indentFactor;

                for (int i = 0; i < length; i += 1) {
                    if (commanate) {
                        writer.append(',');
                    }
                    if (indentFactor > 0) {
                        writer.append('\n');
                    }
                    JSONObject.indent(writer, newindent);
                    JSONObject.writeValue(writer, this.myArrayList.get(i),
                            indentFactor, newindent);
                    commanate = true;
                }
                if (indentFactor > 0) {
                    writer.append('\n');
                }
                JSONObject.indent(writer, indent);
            }
            writer.append(']');
            return writer;
        } catch (IOException e) {
            throw new JSONException(e);
        }
    }

    /**
     * Returns a java.util.List containing all of the elements in this array.
     * If an element in the array is a JSONArray or JSONObject it will also
     * be converted.
     * <p>
     * Warning: This method assumes that the data structure is acyclical.
     *
     * @return a java.util.List containing the elements of this array
     */
    public List<Object> toList() {
        List<Object> results = new ArrayList<Object>(this.myArrayList.size());
        for (Object element : this.myArrayList) {
            if (element == null || JSONObject.NULL.equals(element)) {
                results.add(null);
            } else if (element instanceof JSONArray) {
                results.add(((JSONArray) element).toList());
            } else if (element instanceof JSONObject) {
                results.add(((JSONObject) element).toMap());
            } else {
                results.add(element);
            }
        }
        return results;
    }
}<|MERGE_RESOLUTION|>--- conflicted
+++ resolved
@@ -80,11 +80,7 @@
  * </ul>
  *
  * @author JSON.org
-<<<<<<< HEAD
- * @version 2012-11-13
-=======
  * @version 2016-07-28
->>>>>>> 288c9883
  */
 public class JSONArray implements Iterable<Object> {
 
@@ -174,15 +170,9 @@
     public JSONArray(Collection<?> collection) {
         this.myArrayList = new ArrayList<Object>();
         if (collection != null) {
-<<<<<<< HEAD
-               for (Object o: collection){
-                       this.myArrayList.add(JSONObject.wrap(o));
-               }
-=======
             for (Object o : collection) {
                 this.myArrayList.add(JSONObject.wrap(o));
             }
->>>>>>> 288c9883
         }
     }
 
